--- conflicted
+++ resolved
@@ -80,11 +80,8 @@
 std::ostream& NodeFunctionConcat::toDebugString(std::ostream& os) const
 {
     return os << fmt::format("CONCAT({} ({}, {}))", this->stamp->toString(), *getLeft(), *getRight());
-<<<<<<< HEAD
-=======
 }
 
->>>>>>> 36a0cb4c
 }
 
 namespace NES::LogicalFunctionGeneratedRegistrar
