--- conflicted
+++ resolved
@@ -26,11 +26,8 @@
 #include <Sources/DefaultSource.hpp>
 #include <Sources/GeneratorSource.hpp>
 #include <Sources/KafkaSource.hpp>
-<<<<<<< HEAD
+#include <Sources/MemorySource.hpp>
 #include <Sources/NettySource.hpp>
-=======
-#include <Sources/MemorySource.hpp>
->>>>>>> 9e4e43dc
 #include <Sources/OPCSource.hpp>
 #include <Sources/SenseSource.hpp>
 #include <Sources/SourceCreator.hpp>
@@ -99,7 +96,6 @@
     return std::make_shared<MemorySource>(schema, memoryArea, memoryAreaSize, bufferManager, queryManager, operatorId);
 }
 
-<<<<<<< HEAD
 const DataSourcePtr createNettyFileSource(SchemaPtr schema, BufferManagerPtr bufferManager, QueryManagerPtr queryManager,
                                         const std::string& pathToFile, const std::string& delimiter,
                                         uint64_t numberOfTuplesToProducePerBuffer, uint64_t numbersOfBufferToProduce,
@@ -109,10 +105,7 @@
                                        skipHeader, operatorId);
 }
 
-const DataSourcePtr createYSBSource(BufferManagerPtr bufferManager, QueryManagerPtr queryManager,
-=======
 const DataSourcePtr createYSBSource(NodeEngine::BufferManagerPtr bufferManager, NodeEngine::QueryManagerPtr queryManager,
->>>>>>> 9e4e43dc
                                     uint64_t numberOfTuplesToProducePerBuffer, uint64_t numBuffersToProcess, uint64_t frequency,
                                     OperatorId operatorId) {
     return std::make_shared<YSBSource>(bufferManager, queryManager, numBuffersToProcess, numberOfTuplesToProducePerBuffer,
