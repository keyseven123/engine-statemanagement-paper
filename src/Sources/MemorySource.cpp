--- conflicted
+++ resolved
@@ -21,12 +21,7 @@
 #include <Sources/MemorySource.hpp>
 #include <Util/Logger.hpp>
 #include <Util/ThreadNaming.hpp>
-<<<<<<< HEAD
-
-/*namespace NES {
-=======
 namespace NES {
->>>>>>> 0e3db08f
 
 MemorySource::MemorySource(SchemaPtr schema, std::shared_ptr<uint8_t> memoryArea, size_t memoryAreaSize,
                            NodeEngine::BufferManagerPtr bufferManager, NodeEngine::QueryManagerPtr queryManager,
@@ -99,4 +94,4 @@
 void MemorySource::recyclePooledBuffer(NodeEngine::detail::MemorySegment*) { refCnt--; }
 void MemorySource::recycleUnpooledBuffer(NodeEngine::detail::MemorySegment*) {}
 
-}*/// namespace NES+}// namespace NES