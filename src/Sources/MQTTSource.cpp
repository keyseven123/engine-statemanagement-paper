/*
    Copyright (C) 2020 by the NebulaStream project (https://nebula.stream)

    Licensed under the Apache License, Version 2.0 (the "License");
    you may not use this file except in compliance with the License.
    You may obtain a copy of the License at

        https://www.apache.org/licenses/LICENSE-2.0

    Unless required by applicable law or agreed to in writing, software
    distributed under the License is distributed on an "AS IS" BASIS,
    WITHOUT WARRANTIES OR CONDITIONS OF ANY KIND, either express or implied.
    See the License for the specific language governing permissions and
    limitations under the License.
*/

#ifdef ENABLE_MQTT_BUILD

#include <API/AttributeField.hpp>
#include <Common/PhysicalTypes/DefaultPhysicalTypeFactory.hpp>
#include <Operators/LogicalOperators/Sources/MQTTSourceDescriptor.hpp>
#include <Runtime/FixedSizeBufferPool.hpp>
#include <Runtime/LocalBufferPool.hpp>
#include <Runtime/QueryManager.hpp>
#include <Sources/MQTTSource.hpp>
#include <Sources/Parsers/CSVParser.hpp>
#include <Sources/Parsers/JSONParser.hpp>
#include <Util/Logger.hpp>
#include <Util/UtilityFunctions.hpp>
#include <cassert>
#include <cstdint>
#include <cstring>
#include <mqtt/async_client.h>
#include <sstream>
#include <string>
#include <utility>

using namespace std;
using namespace std::chrono;

namespace NES {
/*
 the user can specify the time unit for the delay and the duration of the delay in that time unit
 in order to avoid type switching types (different time units require different duration types), the user input for
 the duration is treated as nanoseconds and then multiplied to 'convert' to milliseconds or seconds accordingly
*/

MQTTSource::MQTTSource(SchemaPtr schema,
                       Runtime::BufferManagerPtr bufferManager,
                       Runtime::QueryManagerPtr queryManager,
                       const Configurations::MQTTSourceConfigPtr& sourceConfig,
                       OperatorId operatorId,
                       size_t numSourceLocalBuffers,
                       GatheringMode gatheringMode,
                       std::vector<Runtime::Execution::SuccessorExecutablePipeline> executableSuccessors,
                       SourceDescriptor::InputFormat inputFormat)
    : DataSource(std::move(schema),
                 std::move(bufferManager),
                 std::move(queryManager),
                 operatorId,
                 numSourceLocalBuffers,
                 gatheringMode,
                 std::move(executableSuccessors)),
<<<<<<< HEAD
      connected(false), serverAddress(serverAddress), clientId(clientId), user(std::move(user)), topic(std::move(topic)),
      inputFormat(inputFormat), tupleSize(schema->getSchemaSizeInBytes()), qualityOfService(qualityOfService),
      cleanSession(cleanSession), bufferFlushIntervalMs(bufferFlushIntervalMs),
      readTimeoutInMs((bufferFlushIntervalMs > 0) ? bufferFlushIntervalMs : 100) {
      NES_DEBUG("In MQTT constr");
      NES_ERROR("MQTTSource: number of buffers: " << numSourceLocalBuffers);
=======
      connected(false), serverAddress(sourceConfig->getUrl()->getValue()), clientId(sourceConfig->getClientId()->getValue()),
      user(sourceConfig->getUserName()->getValue()), topic(sourceConfig->getTopic()->getValue()), inputFormat(inputFormat),
      tupleSize(schema->getSchemaSizeInBytes()),
      qualityOfService(MQTTSourceDescriptor::ServiceQualities(sourceConfig->getQos()->getValue())),
      cleanSession(sourceConfig->getCleanSession()->getValue()),
      bufferFlushIntervalMs(sourceConfig->getFlushIntervalMS()->getValue()),
      readTimeoutInMs(sourceConfig->getFlushIntervalMS()->getValue() > 0 ? sourceConfig->getFlushIntervalMS()->getValue() : 100) {
>>>>>>> 2a47675e

    if (cleanSession) {
        uint32_t randomizeClientId = random();
        this->clientId = (clientId + std::to_string(randomizeClientId));
    }
        NES_DEBUG("establ conn mqtt client");
        NES_DEBUG("ServerAddress: " << serverAddress <<" ClientId: " << clientId);
        client = std::make_shared<mqtt::async_client>(serverAddress, this->clientId);
        NES_DEBUG("conn est mqtt client");
        //init physical types
    std::vector<std::string> schemaKeys;
    std::string fieldName;
    DefaultPhysicalTypeFactory defaultPhysicalTypeFactory = DefaultPhysicalTypeFactory();

    //Extracting the schema keys in order to parse incoming data correctly (e.g. use as keys for JSON objects)
    //Also, extracting the field types in order to parse and cast the values of incoming data to the correct types
    for (const auto& field : schema->fields) {
        auto physicalField = defaultPhysicalTypeFactory.getPhysicalType(field->getDataType());
        physicalTypes.push_back(physicalField);
        fieldName = field->getName();
        schemaKeys.push_back(fieldName.substr(fieldName.find('$') + 1, fieldName.size() - 1));
    }

    switch (inputFormat) {
        case SourceDescriptor::JSON:
            inputParser = std::make_unique<JSONParser>(tupleSize, schema->getSize(), schemaKeys, physicalTypes);
            break;
        case SourceDescriptor::CSV:
            inputParser = std::make_unique<CSVParser>(tupleSize, schema->getSize(), physicalTypes, ",");
            break;
    }

    NES_DEBUG("MQTTSource::MQTTSource  " << this << ": Init MQTTSource to " << serverAddress << " with client id: " << clientId
                                         << ".");
}

MQTTSource::~MQTTSource() {
    NES_DEBUG("MQTTSource::~MQTTSource()");
    bool success = disconnect();
    if (success) {
        NES_DEBUG("MQTTSource::~MQTTSource  " << this << ": Destroy MQTT Source");
    } else {
        NES_ERROR("MQTTSource::~MQTTSource  " << this << ": Destroy MQTT Source failed cause it could not be disconnected");
        assert(0);
    }
    NES_DEBUG("MQTTSource::~MQTTSource  " << this << ": Destroy MQTT Source");
}

std::optional<Runtime::TupleBuffer> MQTTSource::receiveData() {
    //NES_DEBUG("MQTTSource  " << this << ": receiveData ");
//    auto ts1 = std::chrono::system_clock::now();
//    auto time1 = std::chrono::duration_cast<std::chrono::nanoseconds>(ts1.time_since_epoch()).count();
      auto buffer = bufferManager->getBufferBlocking();
    if (connect()) {
        if (!fillBuffer(buffer)) {
            NES_ERROR("MQTTSource::receiveData: Failed to fill the TupleBuffer.");
            return std::nullopt;
        }
    } else {
        NES_ERROR("MQTTSource::receiveData: Not connected!");
        return std::nullopt;
    }
    if (buffer.getNumberOfTuples() == 0) {
        return std::nullopt;
    }
//    auto ts2 = std::chrono::system_clock::now();
//    auto time2 = std::chrono::duration_cast<std::chrono::nanoseconds>(ts2.time_since_epoch()).count();
//    std::cout << "BWT: " <<(time2-time1) <<std::endl;
    return buffer;
}

std::string MQTTSource::toString() const {
    std::stringstream ss;
    ss << "MQTTSOURCE(";
    ss << "SCHEMA(" << schema->toString() << "), ";
    ss << "SERVERADDRESS=" << serverAddress << ", ";
    ss << "CLIENTID=" << clientId << ", ";
    ss << "USER=" << user << ", ";
    ss << "TOPIC=" << topic << ", ";
    ss << "DATATYPE=" << inputFormat << ", ";
    ss << "QOS=" << qualityOfService << ", ";
    ss << "CLEANSESSION=" << cleanSession << ". ";
    ss << "BUFFERFLUSHINTERVALMS=" << bufferFlushIntervalMs << ". ";
    return ss.str();
}

bool MQTTSource::fillBuffer(Runtime::TupleBuffer& tupleBuffer) {

    // determine how many tuples fit into the buffer
    tuplesThisPass = tupleBuffer.getBufferSize() / tupleSize;
    //NES_DEBUG("MQTTSource::fillBuffer: Fill buffer with #tuples=" << tuplesThisPass << " of size=" << tupleSize);

    uint64_t tupleCount = 0;
    auto flushIntervalTimerStart = std::chrono::system_clock::now();

    bool flushIntervalPassed = false;
    while (tupleCount < tuplesThisPass && !flushIntervalPassed) {
        std::string receivedMessageString;
        try {
            NES_TRACE("Waiting for messages on topic: '" << topic << "'");

            // Try to consume a message if the connected flag is set.
            // If no message is received (nullptr) and if the client is not connected anymore, set connected to false.
            // If connected is false, constantly check if we are reconnected again and if so, resubscribe.
            if (connected) {
                // Using try_consume_message_for(), because it is non-blocking.
                auto message = client->consume_message();//client->try_consume_message_for(std::chrono::milliseconds(readTimeoutInMs));
                if (message) {// Check if message was received correctly (not nullptr)
                    NES_TRACE("Client consume message: '" << message->get_payload_str() << "'");
                    receivedMessageString = message->get_payload_str();
                    if (!inputParser->writeInputTupleToTupleBuffer(receivedMessageString, tupleCount, tupleBuffer)) {
                        NES_ERROR("MQTTSource::getBuffer: Failed to write input tuple to TupleBuffer.");
                        return false;
                    }
                    NES_TRACE("MQTTSource::fillBuffer: Tuples processed for current buffer: " << tupleCount << '/'
                                                                                              << tuplesThisPass);
                    tupleCount++;
                } else if (!client->is_connected()) {// message is a nullptr. Check if still connected to broker.
                    NES_WARNING("MQTTSource::fillBuffer: Not connected anymore!");
                    connected = false;
                }
            } else if (client->is_connected()) {// We lost connection (connection=false), check if we are connected again.
                NES_DEBUG("MQTTSource::fillBuffer: Reconnected, subscribing again!");
                client->subscribe(topic, qualityOfService)->wait_for(readTimeoutInMs);
                connected = true;
            }
        } catch (const mqtt::exception& exc) {
            NES_ERROR("MQTTSource::fillBuffer: " << exc.what());
        } catch (...) {
            NES_ERROR("MQTTSource::fillBuffer: Error other than mqtt::exception.");
        }

        // If bufferFlushIntervalMs was defined by the user (> 0), we check whether the time on receiving
        // and writing data exceeds the user defined limit (bufferFlushIntervalMs).
        // If so, we flush the current TupleBuffer(TB) and proceed with the next TB.
        if ((bufferFlushIntervalMs > 0 && tupleCount > 0
             && std::chrono::duration_cast<std::chrono::milliseconds>(std::chrono::system_clock::now() - flushIntervalTimerStart)
                     .count()
                 >= bufferFlushIntervalMs)) {
            //NES_DEBUG("MQTTSource::fillBuffer: Reached TupleBuffer flush interval. Finishing writing to current TupleBuffer.");
            flushIntervalPassed = true;
        }
    }//end of while
    tupleBuffer.setNumberOfTuples(tupleCount);
    generatedTuples += tupleCount;
    generatedBuffers++;
    return true;
}

bool MQTTSource::connect() {
    if (!connected) {
        NES_DEBUG("MQTTSource was !connect now connect " << this << ": connected");
        // connect with user name and password
        try {
            //automatic reconnect = true enables establishing a connection with a broker again, after a disconnect
            auto connOpts =
                mqtt::connect_options_builder().user_name(user).automatic_reconnect(true).clean_session(cleanSession).finalize();

            // Start consumer before connecting to make sure to not miss messages
            client->start_consuming();

            // Connect to the server
            NES_DEBUG("MQTTSource::connect Connecting to the MQTT server...");
            auto tok = client->connect(connOpts);

            // Getting the connect response will block waiting for the
            // connection to complete.
            auto rsp = tok->get_connect_response();

            // If there is no session present, then we need to subscribe, but if
            // there is a session, then the server remembers us and our
            // subscriptions.
            if (!rsp.is_session_present()) {
                client->subscribe(topic, qualityOfService)->wait();
            }
            connected = client->is_connected();
        } catch (const mqtt::exception& exc) {
            NES_WARNING("MQTTSource::connect: " << exc);
            connected = false;
            return connected;
        }

        if (connected) {
            NES_DEBUG("MQTTSource::connect: Connection established with topic: " << topic);
            NES_DEBUG("MQTTSource::connect:  " << this << ": connected");
        } else {
            NES_DEBUG("MQTTSource::connect:  " << this << ": NOT connected");
        }
    }
    return connected;
}

bool MQTTSource::disconnect() {
    NES_DEBUG("MQTTSource::disconnect connected=" << connected);
    if (connected) {
        // If we're here, the client was almost certainly disconnected.
        // But we check, just to make sure.
        if (client->is_connected()) {
            NES_DEBUG("MQTTSource: Shutting down and disconnecting from the MQTT server.");
            // In a non-clean(persistent) session expects, the broker expects the client to stay subscribed to the topic
            // -> even unsubscribing and resubscribing does not work, the (only?) way to stop a non-clean(persistent)
            // -> session is to establish a clean session using the SAME clientID (as was used for the non-clean session)
            if (cleanSession) {
                client->unsubscribe(topic)->wait();
            }
            client->disconnect()->wait();
            NES_DEBUG("MQTTSource::disconnect: disconnected.");
        } else {
            NES_DEBUG("MQTTSource::disconnect: Client was already disconnected");
        }
        connected = client->is_connected();
    }
    if (!connected) {
        NES_DEBUG("MQTTSource::disconnect:  " << this << ": disconnected");
    } else {
        NES_DEBUG("MQTTSource::disconnect:  " << this << ": NOT disconnected");
        return connected;
    }
    return !connected;
}
const string& MQTTSource::getServerAddress() const { return serverAddress; }

const string& MQTTSource::getClientId() const { return clientId; }

const string& MQTTSource::getUser() const { return user; }

const string& MQTTSource::getTopic() const { return topic; }

SourceDescriptor::InputFormat MQTTSource::getInputFormat() const { return inputFormat; }

uint64_t MQTTSource::getTupleSize() const { return tupleSize; }

SourceType MQTTSource::getType() const { return MQTT_SOURCE; }

MQTTSourceDescriptor::ServiceQualities MQTTSource::getQualityOfService() const { return qualityOfService; }

uint64_t MQTTSource::getTuplesThisPass() const { return tuplesThisPass; }

bool MQTTSource::getCleanSession() const { return cleanSession; }

std::vector<PhysicalTypePtr> MQTTSource::getPhysicalTypes() const { return physicalTypes; }

const Configurations::MQTTSourceConfigPtr& MQTTSource::getSourceConfig() const { return sourceConfig; }

void MQTTSource::setSourceConfig(const Configurations::MQTTSourceConfigPtr& sourceConfig) {
    MQTTSource::sourceConfig = sourceConfig;
}

}// namespace NES
#endif<|MERGE_RESOLUTION|>--- conflicted
+++ resolved
@@ -61,14 +61,6 @@
                  numSourceLocalBuffers,
                  gatheringMode,
                  std::move(executableSuccessors)),
-<<<<<<< HEAD
-      connected(false), serverAddress(serverAddress), clientId(clientId), user(std::move(user)), topic(std::move(topic)),
-      inputFormat(inputFormat), tupleSize(schema->getSchemaSizeInBytes()), qualityOfService(qualityOfService),
-      cleanSession(cleanSession), bufferFlushIntervalMs(bufferFlushIntervalMs),
-      readTimeoutInMs((bufferFlushIntervalMs > 0) ? bufferFlushIntervalMs : 100) {
-      NES_DEBUG("In MQTT constr");
-      NES_ERROR("MQTTSource: number of buffers: " << numSourceLocalBuffers);
-=======
       connected(false), serverAddress(sourceConfig->getUrl()->getValue()), clientId(sourceConfig->getClientId()->getValue()),
       user(sourceConfig->getUserName()->getValue()), topic(sourceConfig->getTopic()->getValue()), inputFormat(inputFormat),
       tupleSize(schema->getSchemaSizeInBytes()),
@@ -76,17 +68,17 @@
       cleanSession(sourceConfig->getCleanSession()->getValue()),
       bufferFlushIntervalMs(sourceConfig->getFlushIntervalMS()->getValue()),
       readTimeoutInMs(sourceConfig->getFlushIntervalMS()->getValue() > 0 ? sourceConfig->getFlushIntervalMS()->getValue() : 100) {
->>>>>>> 2a47675e
+      NES_DEBUG("In MQTT constr");
+      NES_ERROR("MQTTSource: number of buffers: " << numSourceLocalBuffers);
 
     if (cleanSession) {
         uint32_t randomizeClientId = random();
         this->clientId = (clientId + std::to_string(randomizeClientId));
     }
-        NES_DEBUG("establ conn mqtt client");
-        NES_DEBUG("ServerAddress: " << serverAddress <<" ClientId: " << clientId);
-        client = std::make_shared<mqtt::async_client>(serverAddress, this->clientId);
-        NES_DEBUG("conn est mqtt client");
-        //init physical types
+
+    client = std::make_shared<mqtt::async_client>(serverAddress, this->clientId);
+
+    //init physical types
     std::vector<std::string> schemaKeys;
     std::string fieldName;
     DefaultPhysicalTypeFactory defaultPhysicalTypeFactory = DefaultPhysicalTypeFactory();
@@ -126,10 +118,9 @@
 }
 
 std::optional<Runtime::TupleBuffer> MQTTSource::receiveData() {
-    //NES_DEBUG("MQTTSource  " << this << ": receiveData ");
-//    auto ts1 = std::chrono::system_clock::now();
-//    auto time1 = std::chrono::duration_cast<std::chrono::nanoseconds>(ts1.time_since_epoch()).count();
-      auto buffer = bufferManager->getBufferBlocking();
+    NES_DEBUG("MQTTSource  " << this << ": receiveData ");
+
+    auto buffer = bufferManager->getBufferBlocking();
     if (connect()) {
         if (!fillBuffer(buffer)) {
             NES_ERROR("MQTTSource::receiveData: Failed to fill the TupleBuffer.");
@@ -142,9 +133,6 @@
     if (buffer.getNumberOfTuples() == 0) {
         return std::nullopt;
     }
-//    auto ts2 = std::chrono::system_clock::now();
-//    auto time2 = std::chrono::duration_cast<std::chrono::nanoseconds>(ts2.time_since_epoch()).count();
-//    std::cout << "BWT: " <<(time2-time1) <<std::endl;
     return buffer;
 }
 
@@ -167,7 +155,7 @@
 
     // determine how many tuples fit into the buffer
     tuplesThisPass = tupleBuffer.getBufferSize() / tupleSize;
-    //NES_DEBUG("MQTTSource::fillBuffer: Fill buffer with #tuples=" << tuplesThisPass << " of size=" << tupleSize);
+    NES_DEBUG("MQTTSource::fillBuffer: Fill buffer with #tuples=" << tuplesThisPass << " of size=" << tupleSize);
 
     uint64_t tupleCount = 0;
     auto flushIntervalTimerStart = std::chrono::system_clock::now();
@@ -183,7 +171,7 @@
             // If connected is false, constantly check if we are reconnected again and if so, resubscribe.
             if (connected) {
                 // Using try_consume_message_for(), because it is non-blocking.
-                auto message = client->consume_message();//client->try_consume_message_for(std::chrono::milliseconds(readTimeoutInMs));
+                auto message = client->try_consume_message_for(std::chrono::milliseconds(readTimeoutInMs));
                 if (message) {// Check if message was received correctly (not nullptr)
                     NES_TRACE("Client consume message: '" << message->get_payload_str() << "'");
                     receivedMessageString = message->get_payload_str();
@@ -216,7 +204,7 @@
              && std::chrono::duration_cast<std::chrono::milliseconds>(std::chrono::system_clock::now() - flushIntervalTimerStart)
                      .count()
                  >= bufferFlushIntervalMs)) {
-            //NES_DEBUG("MQTTSource::fillBuffer: Reached TupleBuffer flush interval. Finishing writing to current TupleBuffer.");
+            NES_DEBUG("MQTTSource::fillBuffer: Reached TupleBuffer flush interval. Finishing writing to current TupleBuffer.");
             flushIntervalPassed = true;
         }
     }//end of while
