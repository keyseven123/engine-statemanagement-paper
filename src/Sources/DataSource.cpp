--- conflicted
+++ resolved
@@ -311,19 +311,10 @@
             //this checks we received a valid output buffer
             if (optBuf.has_value()) {
                 auto& buf = optBuf.value();
-<<<<<<< HEAD
-
-                NES_DEBUG("DataSource " << operatorId << " type=" << getType() << " string=" << toString()
-                                        << ": Received Data: " << buf.getNumberOfTuples() << " tuples"
-                                        << " iteration=" << cnt << " operatorId=" << this->operatorId
-                                        << " orgID=" << this->operatorId);
-
-=======
                 NES_DEBUG("DataSource produced buffer" << operatorId << " type=" << getType() << " string=" << toString()
                                                        << ": Received Data: " << buf.getNumberOfTuples() << " tuples"
                                                        << " iteration=" << cnt << " operatorId=" << this->operatorId
                                                        << " orgID=" << this->operatorId);
->>>>>>> b25dba0a
                 buf.setOriginId(operatorId);
                 buf.setCreationTimestamp(std::chrono::duration_cast<std::chrono::milliseconds>(
                                              std::chrono::high_resolution_clock::now().time_since_epoch())
