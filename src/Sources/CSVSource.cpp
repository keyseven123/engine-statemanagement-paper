--- conflicted
+++ resolved
@@ -23,23 +23,9 @@
 #include <Util/Logger.hpp>
 #include <Util/UtilityFunctions.hpp>
 #include <boost/algorithm/string.hpp>
-#include <chrono>
 #include <sstream>
 #include <string>
 #include <vector>
-<<<<<<< HEAD
-#include <iostream>
-#include <sys/socket.h>
-#include <arpa/inet.h>
-#include <unistd.h>
-
-#define PORT 31000
-#define BUFFER_SIZE 1024
-
-
-using Clock = std::chrono::high_resolution_clock;
-=======
->>>>>>> 9e4e43dc
 
 namespace NES {
 
@@ -80,7 +66,6 @@
     NES_DEBUG("CSVSource::receiveData called on " << operatorId);
     auto buf = this->bufferManager->getBufferBlocking();
     fillBuffer(buf);
-    //fillSocket(buf);
     NES_DEBUG("CSVSource::receiveData filled buffer with tuples=" << buf.getNumberOfTuples());
     if (buf.getNumberOfTuples() == 0) {
         return std::nullopt;
@@ -109,11 +94,8 @@
     //fill buffer maximally
     if (numberOfTuplesToProducePerBuffer == 0) {
         generated_tuples_this_pass = buf.getBufferSize() / tupleSize;
-        NES_DEBUG("CSVSource::fillBuffer: buf.getBufferSize() =" << buf.getBufferSize());
-        NES_DEBUG("CSVSource::fillBuffer:  tupleSize=" << tupleSize);
     } else {
         generated_tuples_this_pass = numberOfTuplesToProducePerBuffer;
-        NES_DEBUG("CSVSource::fillBuffer: numberOfTuplesToProducePerBuffer=" << numberOfTuplesToProducePerBuffer);
     }
     NES_DEBUG("CSVSource::fillBuffer: fill buffer with #tuples=" << generated_tuples_this_pass);
 
@@ -153,7 +135,6 @@
         NES_DEBUG("CSVSource line=" << tupCnt << " val=" << line);
         std::vector<std::string> tokens;
         boost::algorithm::split(tokens, line, boost::is_any_of(this->delimiter));
-        tokens[4] = std::to_string(std::chrono::duration_cast<std::chrono::nanoseconds>(Clock::now().time_since_epoch()).count());
         uint64_t offset = 0;
         for (uint64_t j = 0; j < schema->getSize(); j++) {
             auto field = physicalTypes[j];
@@ -222,7 +203,6 @@
     generatedBuffers++;
 }
 
-
 SourceType CSVSource::getType() const { return CSV_SOURCE; }
 
 const std::string CSVSource::getFilePath() const { return filePath; }
