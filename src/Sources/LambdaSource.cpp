--- conflicted
+++ resolved
@@ -26,12 +26,7 @@
 #include <Util/UtilityFunctions.hpp>
 #include <chrono>
 #include <utility>
-<<<<<<< HEAD
-
-/*namespace NES {
-=======
 namespace NES {
->>>>>>> 0e3db08f
 
 LambdaSource::LambdaSource(
     SchemaPtr schema, NodeEngine::BufferManagerPtr bufferManager, NodeEngine::QueryManagerPtr queryManager,
@@ -69,4 +64,4 @@
 
 SourceType LambdaSource::getType() const { return LAMBDA_SOURCE; }
 
-}*/// namespace NES+}// namespace NES