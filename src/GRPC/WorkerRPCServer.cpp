--- conflicted
+++ resolved
@@ -127,7 +127,6 @@
     }
     return Status::CANCELLED;
 }
-<<<<<<< HEAD
 Status WorkerRPCServer::BeginBuffer(ServerContext*, const BufferRequest* request, BufferReply* reply) {
     NES_DEBUG("WorkerRPCServer::BeginBuffer request recieved");
 
@@ -164,7 +163,4 @@
         return Status::CANCELLED;
     }
 }
-=======
-
->>>>>>> 2a47675e
 }// namespace NES