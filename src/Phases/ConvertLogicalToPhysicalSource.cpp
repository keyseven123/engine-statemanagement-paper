--- conflicted
+++ resolved
@@ -30,11 +30,7 @@
 #include <Util/Logger.hpp>
 
 #include <NodeEngine/NodeEngine.hpp>
-<<<<<<< HEAD
-#include <Operators/LogicalOperators/Sources/NettySourceDescriptor.hpp>
-=======
 #include <NodeEngine/NodeEngineForwaredRefs.hpp>
->>>>>>> 9e4e43dc
 #include <Operators/LogicalOperators/Sources/YSBSourceDescriptor.hpp>
 
 namespace NES {
@@ -66,27 +62,11 @@
     } else if (sourceDescriptor->instanceOf<CsvSourceDescriptor>()) {
         NES_INFO("ConvertLogicalToPhysicalSource: Creating CSV file source");
         const CsvSourceDescriptorPtr csvSourceDescriptor = sourceDescriptor->as<CsvSourceDescriptor>();
-<<<<<<< HEAD
-        return createCSVFileSource(
-            csvSourceDescriptor->getSchema(), bufferManager, queryManager, csvSourceDescriptor->getFilePath(),
-            csvSourceDescriptor->getDelimiter(), csvSourceDescriptor->getNumberOfTuplesToProducePerBuffer(),
-            csvSourceDescriptor->getNumBuffersToProcess(), csvSourceDescriptor->getFrequency(),
-            csvSourceDescriptor->isEndlessRepeat(), csvSourceDescriptor->getSkipHeader(), sourceDescriptor->getOperatorId());
-    } else if (sourceDescriptor->instanceOf<NettySourceDescriptor>()) {
-        NES_INFO("ConvertLogicalToPhysicalSource: Creating Netty source");
-        const NettySourceDescriptorPtr nettySourceDescriptor = sourceDescriptor->as<NettySourceDescriptor>();
-        return createNettyFileSource(
-            nettySourceDescriptor->getSchema(), bufferManager, queryManager, nettySourceDescriptor->getFilePath(),
-            nettySourceDescriptor->getDelimiter(), nettySourceDescriptor->getNumberOfTuplesToProducePerBuffer(),
-            nettySourceDescriptor->getNumBuffersToProcess(), nettySourceDescriptor->getFrequency(),
-            nettySourceDescriptor->isEndlessRepeat(), nettySourceDescriptor->getSkipHeader(), sourceDescriptor->getOperatorId());
-=======
         return createCSVFileSource(csvSourceDescriptor->getSchema(), bufferManager, queryManager,
                                    csvSourceDescriptor->getFilePath(), csvSourceDescriptor->getDelimiter(),
                                    csvSourceDescriptor->getNumberOfTuplesToProducePerBuffer(),
                                    csvSourceDescriptor->getNumBuffersToProcess(), csvSourceDescriptor->getFrequency(),
                                    csvSourceDescriptor->getSkipHeader(), operatorId);
->>>>>>> 9e4e43dc
 #ifdef ENABLE_KAFKA_BUILD
     } else if (sourceDescriptor->instanceOf<KafkaSourceDescriptor>()) {
         NES_INFO("ConvertLogicalToPhysicalSource: Creating Kafka source");
