--- conflicted
+++ resolved
@@ -26,9 +26,6 @@
         OPCSourceDescriptor.cpp
         MemorySourceDescriptor.cpp
         MQTTSourceDescriptor.cpp
-<<<<<<< HEAD
+        LambdaSourceDescriptor.cpp
         NettySourceDescriptor.cpp
-=======
-        LambdaSourceDescriptor.cpp
->>>>>>> b56339ad
 )