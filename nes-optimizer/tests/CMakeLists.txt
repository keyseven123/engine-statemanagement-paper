--- conflicted
+++ resolved
@@ -28,11 +28,7 @@
         "UnitTests/Optimizer/Phases/StatisticIdInferenceTest.cpp"
         "UnitTests/Optimizer/QueryPlacement/ILPPlacementTest.cpp"
         "UnitTests/Optimizer/QueryPlacement/DistributedMatrixJoinPlacementTest.cpp"
-<<<<<<< HEAD
-        "UnitTests/Optimizer/QueryPlacement/NemoPlacementTest.cpp"
-=======
         "UnitTests/Optimizer/QueryPlacement/NemoJoinPlacementTest.cpp"
->>>>>>> 591d2cf5
         "UnitTests/Optimizer/QuerySignatures/QuerySignatureUtilTests.cpp"
         "UnitTests/Optimizer/QuerySignatures/QueryContainmentIdentificationTest.cpp"
         "UnitTests/Optimizer/QueryMerger/SyntaxBasedCompleteQueryMergerRuleTest.cpp"
