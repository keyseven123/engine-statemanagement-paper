/*
    Licensed under the Apache License, Version 2.0 (the "License");
    you may not use this file except in compliance with the License.
    You may obtain a copy of the License at

        https://www.apache.org/licenses/LICENSE-2.0

    Unless required by applicable law or agreed to in writing, software
    distributed under the License is distributed on an "AS IS" BASIS,
    WITHOUT WARRANTIES OR CONDITIONS OF ANY KIND, either express or implied.
    See the License for the specific language governing permissions and
    limitations under the License.
*/

syntax = "proto3";
import "google/protobuf/any.proto";
import "SerializableFunction.proto";
import "SerializableDataType.proto";
import "SerializableSchema.proto";
package NES;

/**
The serializable wrapper for the nes partition object
 */
message NesPartition {
  uint64 queryId = 1;
  uint64 operatorId = 2;
  uint64 partitionId = 3;
  uint64 subpartitionId = 4;
}

/**
The serializable wrapper for the node location object
 */
message NodeLocation {
  uint64 nodeId = 1;
  string hostname = 2;
  uint32 port = 3;
}

message ParserConfig {
  string type = 1;
  string tupleDelimiter = 2;
  string fieldDelimiter = 3;
};

message SerializableEnumWrapper {
  string value = 1;
}

message SerializableVariantDescriptor {
  oneof value {
    int32 int_value = 1;
    uint32 uint_value = 2;
    bool bool_value = 3;
    fixed32 char_value = 4;  // Represents a single byte (0-255). We need a fixed32 as protobuf does only support fixed32/fixed64.
    float float_value = 5;
    double double_value = 6;
    string string_value = 7;
    SerializableEnumWrapper enum_value = 8;
  }
}

/*
The serializable wrapper definition for operator nodes
 */
message SerializableOperator {

  message SourceDescriptorLogicalOperator {

    /* Source Descriptor Definition */
    message SourceDescriptor {
<<<<<<< HEAD
        SerializableSchema sourceSchema = 1;
        string logicalSourceName = 2;
        string sourceType = 3;
        int32 numberOfBuffersInSourceLocalBufferPool = 4;
        ParserConfig parserConfig = 5;
        map<string, SerializableVariantDescriptor> config = 6;
=======
      SerializableSchema sourceSchema = 1;
      string logicalSourceName = 2;
      string sourceType = 3;
      int32 numberOfBuffersInSourceLocalBufferPool = 4;
      ParserConfig parserConfig = 5;
      map<string, SerializableVariantDescriptor> config = 6;
>>>>>>> 36a0cb4c
    }

    uint64 sourceOriginId = 1;
    SourceDescriptor sourceDescriptor = 2;
  }

  message SinkLogicalOperator {
    message SerializableSinkDescriptor {
      SerializableSchema sinkSchema = 1;
      string sinkType = 2;
      bool addTimestamp = 3;
      map<string, SerializableVariantDescriptor> config = 4;
    }

    SerializableSinkDescriptor sinkDescriptor = 1;
  }

  /**
    WatermarkAssignerDetail contains properties for the watermark assigner, such as watermark field and delay for
    event time watermark
   */
  message WatermarkStrategyDetails {
    message SerializableEventTimeWatermarkStrategyDescriptor {
      SerializableFunction onField = 1;
      uint64 multiplier = 2;
    }

    message SerializableIngestionTimeWatermarkStrategyDescriptor {
    }
    google.protobuf.Any strategy = 1;
  }

  /**
    LimitDetails contains properties for the limit operator
   */
  message LimitDetails {
    uint64 limit = 1;
  }

  /**
   Map Details contains properties for the map operator, such as the field assignment function
   */
  message MapDetails {
    SerializableFunction function = 1;
  }

  /**
   CEPIteration Details contains properties for the CEPIteration operator, such as the field assignment minIteration and maxIteration
   */
  message CEPIterationDetails {
    uint64 minIteration = 1;
    uint64 maxIteration = 2;
  }

  /**
  Projection Details contains properties for the projection operator, i.e., the output schema
  */
  message ProjectionDetails {
    repeated SerializableFunction function = 1;

  }
  /**
   Union Details contains properties for the union operator, which is empty currently.
   */
  message UnionDetails {}

  /**
   Broadcast details contains properties for the broadcast operator
   */
  message BroadcastDetails{}

  /**
   Selection Details contains properties for the selection operator, such as the selection predicate function
   */
  message SelectionDetails {
    SerializableFunction predicate = 1;
    float selectivity = 2;
  }

  /**
  Rename details contain the new name of the source.
   */
  message RenameDetails {
    string newSourceName = 1;
  }

  /**
 InferModelDetails contains the model file for the inference
 */
  message InferModelName {
<<<<<<< HEAD
    repeated SerializableFunction inputFields = 1;
    repeated SerializableFunction outputFields = 2;
    string modelName = 3;
  }

  message ModelOutputParameter {
    string name = 1;
    SerializableDataType type = 2;
  }

  message Model {
    bytes bytecode = 1;
    int32 dims = 2;
    repeated int32 shape = 3;
    int32 inputSizeInBytes = 4;
    repeated SerializableDataType inputs = 5;
    repeated ModelOutputParameter outputs = 6;
    string functionName = 7;
=======
    repeated SerializableFunction inputFields = 1;
    repeated SerializableFunction outputFields = 2;
    string modelName = 3;
  }

  message ModelOutputParameter {
    string name = 1;
    SerializableDataType type = 2;
  }

  message Model {
    bytes bytecode = 1;
    int32 dims = 2;
    repeated int32 shape = 3;
    int32 outputDims = 4;
    repeated int32 outputShape = 5;
    int32 inputSizeInBytes = 6;
    int32 outputSizeInBytes = 7;
    string functionName = 8;
    repeated SerializableDataType inputs = 9;
    repeated ModelOutputParameter outputs = 10;
  }

  message InferModelDetails {
    repeated SerializableFunction inputFields = 1;
    repeated SerializableFunction outputFields = 2;
    Model model = 3;
>>>>>>> 36a0cb4c
  }

  message InferModelDetails {
    repeated SerializableFunction inputFields = 1;
    repeated SerializableFunction outputFields = 2;
    Model model = 3;
  }
  /**
    Properties of distribution characteristic
  */
  message DistributionCharacteristic {
    enum Distribution{
      // `Unset' indicates that the logical operator has just been deserialized from a client.
      // The deserialization logic in the coordinator will change it to `Complete' to be inline with the creation
      // logic in `Query::window' and `Query::windowByKey'.
      // TODO This logic should be revisited when #2884 is fixed.
      Unset = 0;
      Complete = 1;
      Slicing = 2;
      Combining = 3;
      Merging = 4;
    }
    Distribution distr = 1;
  }

  /**
    Time Characteristic contains properties for the time characteristics
  */
  message TimeCharacteristic {
    enum Type{
      EventTime = 0;
      IngestionTime = 1;
    }
    Type type = 1;
    string field = 2;
    uint64 multiplier = 3;
  }

  /**
    Properties of a tumbling window
  */
  message TumblingWindow {
    TimeCharacteristic timeCharacteristic = 1;
    uint32 size = 2;
  }

  /**
    Properties of a sliding window
  */
  message SlidingWindow {
    TimeCharacteristic timeCharacteristic = 1;
    uint32 size = 2;
    uint32 slide = 3;
  }

  /**
    Properties of a threshold window
  */
  message ThresholdWindow {
    SerializableFunction predicate = 1;
    uint32 minimumCount = 2;
  }

  /**
    Window Details contains properties for the window operator
  */
  message WindowDetails {

    message Aggregation {
      enum Type{
        SUM = 0;
        MAX = 1;
        MIN = 2;
        COUNT = 3;
        AVG = 4;
        MEDIAN = 5;
        MERGE = 6;
      }
      Type type = 1;
      SerializableFunction onField = 2;
      SerializableFunction asField = 3;
    }

    google.protobuf.Any windowType = 1;
    repeated Aggregation windowAggregations = 2;
    DistributionCharacteristic distrChar = 3;
    repeated SerializableFunction keys = 4;
    uint64 originId = 5;
    string windowStartFieldName = 6;
    string windowEndFieldName = 7;
  }

  /**
    Join Details contains properties for the join operator
  */
  message JoinDetails {

    message JoinTypeCharacteristic {
      enum JoinType{
        INNER_JOIN = 0;
        CARTESIAN_PRODUCT = 1;
      }
      JoinType jointype = 1;
    }

    google.protobuf.Any windowType = 1;
    DistributionCharacteristic distrChar = 2;
    SerializableFunction joinFunction = 3;
    uint64 numberOfInputEdgesLeft = 4;
    uint64 numberOfInputEdgesRight = 5;
    JoinTypeCharacteristic jointype = 6;
    string windowStartFieldName = 7;
    string windowEndFieldName = 8;
    uint64 origin = 9;
  }

  google.protobuf.Any details = 1;
  repeated uint64 childrenIds = 2;
  SerializableSchema inputSchema = 3;
  SerializableSchema outputSchema = 4;
  SerializableSchema leftInputSchema = 5;
  SerializableSchema rightInputSchema = 6;
  uint64 operatorId = 7;
  repeated uint64 originIds = 8;
  repeated uint64 leftOriginIds = 9;
  repeated uint64 rightOriginIds = 10;
}<|MERGE_RESOLUTION|>--- conflicted
+++ resolved
@@ -70,21 +70,12 @@
 
     /* Source Descriptor Definition */
     message SourceDescriptor {
-<<<<<<< HEAD
-        SerializableSchema sourceSchema = 1;
-        string logicalSourceName = 2;
-        string sourceType = 3;
-        int32 numberOfBuffersInSourceLocalBufferPool = 4;
-        ParserConfig parserConfig = 5;
-        map<string, SerializableVariantDescriptor> config = 6;
-=======
       SerializableSchema sourceSchema = 1;
       string logicalSourceName = 2;
       string sourceType = 3;
       int32 numberOfBuffersInSourceLocalBufferPool = 4;
       ParserConfig parserConfig = 5;
       map<string, SerializableVariantDescriptor> config = 6;
->>>>>>> 36a0cb4c
     }
 
     uint64 sourceOriginId = 1;
@@ -175,26 +166,6 @@
  InferModelDetails contains the model file for the inference
  */
   message InferModelName {
-<<<<<<< HEAD
-    repeated SerializableFunction inputFields = 1;
-    repeated SerializableFunction outputFields = 2;
-    string modelName = 3;
-  }
-
-  message ModelOutputParameter {
-    string name = 1;
-    SerializableDataType type = 2;
-  }
-
-  message Model {
-    bytes bytecode = 1;
-    int32 dims = 2;
-    repeated int32 shape = 3;
-    int32 inputSizeInBytes = 4;
-    repeated SerializableDataType inputs = 5;
-    repeated ModelOutputParameter outputs = 6;
-    string functionName = 7;
-=======
     repeated SerializableFunction inputFields = 1;
     repeated SerializableFunction outputFields = 2;
     string modelName = 3;
@@ -222,14 +193,8 @@
     repeated SerializableFunction inputFields = 1;
     repeated SerializableFunction outputFields = 2;
     Model model = 3;
->>>>>>> 36a0cb4c
-  }
-
-  message InferModelDetails {
-    repeated SerializableFunction inputFields = 1;
-    repeated SerializableFunction outputFields = 2;
-    Model model = 3;
-  }
+  }
+
   /**
     Properties of distribution characteristic
   */
