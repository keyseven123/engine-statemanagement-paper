/*
    Copyright (C) 2020 by the NebulaStream project (https://nebula.stream)

    Licensed under the Apache License, Version 2.0 (the "License");
    you may not use this file except in compliance with the License.
    You may obtain a copy of the License at

        https://www.apache.org/licenses/LICENSE-2.0

    Unless required by applicable law or agreed to in writing, software
    distributed under the License is distributed on an "AS IS" BASIS,
    WITHOUT WARRANTIES OR CONDITIONS OF ANY KIND, either express or implied.
    See the License for the specific language governing permissions and
    limitations under the License.
*/

#ifndef NES_INCLUDE_WINDOWING_WINDOWHANDLER_AGGREGATIONWINDOWHANDLER_HPP_
#define NES_INCLUDE_WINDOWING_WINDOWHANDLER_AGGREGATIONWINDOWHANDLER_HPP_
#include <NodeEngine/Reconfigurable.hpp>
#include <State/StateManager.hpp>
#include <Util/UtilityFunctions.hpp>
#include <Windowing/DistributionCharacteristic.hpp>
#include <Windowing/Runtime/WindowManager.hpp>
#include <Windowing/Runtime/WindowSliceStore.hpp>
#include <Windowing/WindowActions/BaseExecutableWindowAction.hpp>
#include <Windowing/WindowHandler/AbstractWindowHandler.hpp>

namespace NES::Windowing {

template<class KeyType, class InputType, class PartialAggregateType, class FinalAggregateType>
class AggregationWindowHandler : public AbstractWindowHandler {
  public:
    explicit AggregationWindowHandler(
        LogicalWindowDefinitionPtr windowDefinition,
        std::shared_ptr<ExecutableWindowAggregation<InputType, PartialAggregateType, FinalAggregateType>> windowAggregation,
        BaseExecutableWindowTriggerPolicyPtr executablePolicyTrigger,
        BaseExecutableWindowActionPtr<KeyType, InputType, PartialAggregateType, FinalAggregateType> executableWindowAction,
        uint64_t id)
        : AbstractWindowHandler(std::move(windowDefinition)), executableWindowAggregation(std::move(windowAggregation)),
          executablePolicyTrigger(std::move(executablePolicyTrigger)), executableWindowAction(std::move(executableWindowAction)),
          id(id), isRunning(false), windowStateVariable(nullptr) {
        NES_ASSERT(this->windowDefinition, "invalid definition");
        this->numberOfInputEdges = this->windowDefinition->getNumberOfInputEdges();
        this->lastWatermark = 0;
        handlerType = this->windowDefinition->getDistributionType()->toString();
    }

    static auto
    create(LogicalWindowDefinitionPtr windowDefinition,
           std::shared_ptr<ExecutableWindowAggregation<InputType, PartialAggregateType, FinalAggregateType>> windowAggregation,
           BaseExecutableWindowTriggerPolicyPtr executablePolicyTrigger,
           BaseExecutableWindowActionPtr<KeyType, InputType, PartialAggregateType, FinalAggregateType> executableWindowAction,
           uint64_t id) {
        return std::make_shared<AggregationWindowHandler>(windowDefinition, windowAggregation, executablePolicyTrigger,
                                                          executableWindowAction, id);
    }

    ~AggregationWindowHandler() {
        NES_DEBUG("~AggregationWindowHandler(" << handlerType << "," << id << ")  finished destructor");
    }

    /**
   * @brief Starts thread to check if the window should be triggered.
   * @return boolean if the window thread is started
   */
    bool start() override {
        std::unique_lock lock(windowMutex);
        auto expected = false;
        if (isRunning.compare_exchange_strong(expected, true)) {
            return executablePolicyTrigger->start(this->AbstractWindowHandler::shared_from_base<AggregationWindowHandler>());
        }
        return false;
    }

    /**
     * @brief Stops the window thread.
     * @return
     */
    bool stop() override {
        std::unique_lock lock(windowMutex);
        NES_DEBUG("AggregationWindowHandler(" << handlerType << "," << id << "):  stop called");
        auto expected = true;
        bool result = false;
        if (isRunning.compare_exchange_strong(expected, false)) {
            result = executablePolicyTrigger->stop();
            StateManager::instance().unRegisterState(toString());
        }
        NES_DEBUG("AggregationWindowHandler(" << handlerType << "," << id << "):  stop result =" << result);
        return result;
    }

    std::string toString() override {
        std::stringstream ss;
        ss << "AggregationWindowHandler(" << handlerType << "," << id << "): ";
        std::string triggerType;
        if (windowDefinition->getDistributionType()->getType() == DistributionCharacteristic::Combining) {
            triggerType = "Combining";
        } else if (windowDefinition->getDistributionType()->getType() == DistributionCharacteristic::Slicing) {
            triggerType = "Slicing";
        } else if (windowDefinition->getDistributionType()->getType() == DistributionCharacteristic::Merging) {
            triggerType = "Merging";
        } else {
            triggerType = "Complete";
        }
        ss << triggerType;
        return ss.str();
    }

    void reconfigure(NodeEngine::ReconfigurationMessage& task, NodeEngine::WorkerContext& context) override {
        AbstractWindowHandler::reconfigure(task, context);
    }

    void postReconfigurationCallback(NodeEngine::ReconfigurationMessage& task) override {
        AbstractWindowHandler::postReconfigurationCallback(task);
        auto flushInflightWindows = [this]() {
            //            return;
            //            //TODO: this will be removed if we integrate the graceful shutdown
            //            TODO: we keep this code to integrate the other shutdown method
            //            return;
            //            // flush in-flight records
            //            auto windowType = windowDefinition->getWindowType();
            //            int64_t windowLenghtMs = 0;
            //            if (windowType->isTumblingWindow()) {
            //                auto* window = dynamic_cast<TumblingWindow*>(windowType.get());
            //                windowLenghtMs = window->getSize().getTime();
            //
            //            } else if (windowType->isSlidingWindow()) {
            //                auto window = dynamic_cast<SlidingWindow*>(windowType.get());
            //                windowLenghtMs = window->getSize().getTime();
            //
            //            } else {
            //                NES_ASSERT(false, "unknonw windownd");
            //            }
            //            NES_DEBUG("Going to flush window " << toString());
            //            trigger(true);
            //            //            executableWindowAction->doAction(getTypedWindowState(), lastWatermark + windowLenghtMs + 1, lastWatermark);
            //            NES_DEBUG("Flushed window content after end of stream message " << toString());
        };

        //switch between soft eos (state is drained) and hard eos (state is truncated)
        switch (task.getType()) {
            case NodeEngine::SoftEndOfStream: {
                flushInflightWindows();
                break;
            }
            case NodeEngine::HardEndOfStream: {
                break;
            }
            default: {
                break;
            }
        }
    }

    /**
     * @brief triggers all ready windows.
     */
    void trigger(bool forceFlush = false) override {
        std::unique_lock lock(windowMutex);
<<<<<<< HEAD
      /*  NES_DEBUG("AggregationWindowHandler(" << handlerType << "," << id << "):  run window action "
=======
        NES_DEBUG("AggregationWindowHandler(" << handlerType << "," << id << "):  run window trigger "
>>>>>>> b25dba0a
                                              << executableWindowAction->toString()
                                              << " distribution type=" << windowDefinition->getDistributionType()->toString()
                                              << " forceFlush=" << forceFlush);*/

        if (originIdToMaxTsMap.size() != numberOfInputEdges) {
            NES_DEBUG("AggregationWindowHandler("
                      << handlerType << "," << id
                      << "): trigger cannot be applied as we did not get one buffer per edge yet, size="
                      << originIdToMaxTsMap.size() << " numberOfInputEdges=" << numberOfInputEdges);
            return;
        }

        uint64_t watermark = 0;
        if (!forceFlush) {
            watermark = getMinWatermark();
        } else {
            std::map<uint64_t, uint64_t>::iterator max =
                std::max_element(originIdToMaxTsMap.begin(), originIdToMaxTsMap.end(),
                                 [](const std::pair<uint64_t, uint64_t>& a, const std::pair<uint64_t, uint64_t>& b) -> bool {
                                     return a.second < b.second;
                                 });

            uint64_t windowSize = 0;
            if (windowDefinition->getWindowType()->isTumblingWindow()) {
                TumblingWindow* window = dynamic_cast<TumblingWindow*>(windowDefinition->getWindowType().get());
                windowSize = window->getSize().getTime();
            } else if (windowDefinition->getWindowType()->isSlidingWindow()) {
                SlidingWindow* window = dynamic_cast<SlidingWindow*>(windowDefinition->getWindowType().get());
                windowSize = window->getSize().getTime();
            } else {
                NES_THROW_RUNTIME_ERROR("AggregationWindowHandler: Undefined Window Type");
            }

            auto allowedLateness = windowManager->getAllowedLateness();
            NES_DEBUG("For flushing maxWatermark = " << max->second << " window size=" << windowSize << " trigger ts ="
                                                     << max->second + windowSize << " allowedLateness=" << allowedLateness);
            watermark = max->second + windowSize + allowedLateness;
        }

        //In the following, find out the minimal watermark among the buffers/stores to know where
        // we have to start the processing from so-called lastWatermark
        // we cannot use 0 as this will create a lot of unnecessary windows
        if (lastWatermark == 0) {
            uint64_t runningWatermark = std::numeric_limits<uint64_t>::max();

            for (auto& it : windowStateVariable->rangeAll()) {
                auto slices = it.second->getSliceMetadata();
                if (!slices.empty()) {
                    runningWatermark = std::min(runningWatermark, slices[0].getStartTs());
                }
            }

            if (runningWatermark != std::numeric_limits<uint64_t>::max()) {
                lastWatermark = runningWatermark;
                NES_DEBUG("AggregationWindowHandler(" << handlerType << "," << id
                                                      << "): set lastWatermark to min value of stores=" << lastWatermark);
            } else {
                NES_DEBUG("AggregationWindowHandler(" << handlerType << "," << id
                                                      << "): as there is no buffer yet in any store, we cannot trigger");
                return;
            }
        }

      /*  NES_DEBUG("AggregationWindowHandler(" << handlerType << "," << id << "):  run doing with watermark=" << watermark
                                              << " lastWatermark=" << lastWatermark);*/

        executableWindowAction->doAction(getTypedWindowState(), watermark, lastWatermark);
    /*    NES_DEBUG("AggregationWindowHandler(" << handlerType << "," << id
                                              << "):  set lastWatermark to=" << std::max(watermark, lastWatermark));*/
        lastWatermark = std::max(watermark, lastWatermark);

        if (forceFlush) {
            bool expected = true;
            if (isRunning.compare_exchange_strong(expected, false)) {
                executablePolicyTrigger->stop();
            }
        }
    }

    /**
    * @brief Initialises the state of this window depending on the window definition.
    */
    bool setup(NodeEngine::Execution::PipelineExecutionContextPtr pipelineExecutionContext) override {
        // Initialize AggregationWindowHandler Manager
        //for agg handler we create a unique id from the
        this->windowManager =
            std::make_shared<WindowManager>(windowDefinition->getWindowType(), windowDefinition->getAllowedLateness(), id);
        // Initialize StateVariable
        auto defaultCallback = [](const KeyType&) {
            return new Windowing::WindowSliceStore<PartialAggregateType>(0);
        };
        this->windowStateVariable =
            StateManager::instance().registerStateWithDefault<KeyType, WindowSliceStore<PartialAggregateType>*>(toString(),
                                                                                                                defaultCallback);
        executableWindowAction->setup(pipelineExecutionContext);
        return true;
    }

    /**
     * @brief Returns window manager.
     * @return WindowManager.
     */
    WindowManagerPtr getWindowManager() override { return this->windowManager; }

    auto getTypedWindowState() { return windowStateVariable; }

    auto getWindowAction() { return executableWindowAction; }

    void updateMaxTs(uint64_t ts, uint64_t originId) override {
        std::unique_lock lock(windowMutex);
        AbstractWindowHandler::updateMaxTs(ts, originId);
    }

  private:
    StateVariable<KeyType, WindowSliceStore<PartialAggregateType>*>* windowStateVariable;
    std::shared_ptr<ExecutableWindowAggregation<InputType, PartialAggregateType, FinalAggregateType>> executableWindowAggregation;
    BaseExecutableWindowTriggerPolicyPtr executablePolicyTrigger;
    BaseExecutableWindowActionPtr<KeyType, InputType, PartialAggregateType, FinalAggregateType> executableWindowAction;
    std::string handlerType;
    uint64_t id;
    mutable std::recursive_mutex windowMutex;
    std::atomic<bool> isRunning;
};

}// namespace NES::Windowing

#endif//NES_INCLUDE_WINDOWING_WINDOWHANDLER_AGGREGATIONWINDOWHANDLER_HPP_<|MERGE_RESOLUTION|>--- conflicted
+++ resolved
@@ -157,14 +157,10 @@
      */
     void trigger(bool forceFlush = false) override {
         std::unique_lock lock(windowMutex);
-<<<<<<< HEAD
-      /*  NES_DEBUG("AggregationWindowHandler(" << handlerType << "," << id << "):  run window action "
-=======
-        NES_DEBUG("AggregationWindowHandler(" << handlerType << "," << id << "):  run window trigger "
->>>>>>> b25dba0a
+        NES_DEBUG("AggregationWindowHandler(" << handlerType << "," << id << "):  run window action "
                                               << executableWindowAction->toString()
                                               << " distribution type=" << windowDefinition->getDistributionType()->toString()
-                                              << " forceFlush=" << forceFlush);*/
+                                              << " forceFlush=" << forceFlush);
 
         if (originIdToMaxTsMap.size() != numberOfInputEdges) {
             NES_DEBUG("AggregationWindowHandler("
@@ -225,12 +221,12 @@
             }
         }
 
-      /*  NES_DEBUG("AggregationWindowHandler(" << handlerType << "," << id << "):  run doing with watermark=" << watermark
-                                              << " lastWatermark=" << lastWatermark);*/
+        NES_DEBUG("AggregationWindowHandler(" << handlerType << "," << id << "):  run doing with watermark=" << watermark
+                                              << " lastWatermark=" << lastWatermark);
 
         executableWindowAction->doAction(getTypedWindowState(), watermark, lastWatermark);
-    /*    NES_DEBUG("AggregationWindowHandler(" << handlerType << "," << id
-                                              << "):  set lastWatermark to=" << std::max(watermark, lastWatermark));*/
+        NES_DEBUG("AggregationWindowHandler(" << handlerType << "," << id
+                                              << "):  set lastWatermark to=" << std::max(watermark, lastWatermark));
         lastWatermark = std::max(watermark, lastWatermark);
 
         if (forceFlush) {
