--- conflicted
+++ resolved
@@ -12,12 +12,10 @@
     WITHOUT WARRANTIES OR CONDITIONS OF ANY KIND, either express or implied.
     See the License for the specific language governing permissions and
     limitations under the License.
-*//*
-
+*/
 #ifndef NES_INCLUDE_UTIL_DISABLEWARNINGSPRAGMA_HPP_
 #define NES_INCLUDE_UTIL_DISABLEWARNINGSPRAGMA_HPP_
 
-*/
 /**
  * @brief The following pragma disables particular compiler warnings for a particular code fragment.
  * For example:
@@ -35,13 +33,8 @@
  *  The macro works for GCC, CLANG, and Visual Studio.
  *  Details here: https://www.fluentcpp.com/2019/08/30/how-to-disable-a-warning-in-cpp
  *
-<<<<<<< HEAD
- *//*
-
-=======
  */
 // clang-format off
->>>>>>> 573eb8ec
 #if defined(_MSC_VER)
 #define DISABLE_WARNING_PUSH           __pragma(warning( push ))
     #define DISABLE_WARNING_POP            __pragma(warning( pop ))
@@ -68,11 +61,6 @@
     #define DISABLE_WARNING_UNREFERENCED_FUNCTION
     // other warnings you want to deactivate...
 
-<<<<<<< HEAD
-#endif//NES_INCLUDE_UTIL_DISABLEWARNINGSPRAGMA_HPP_
-*/
-=======
 #endif
 // clang-format on
-#endif//NES_INCLUDE_UTIL_DISABLEWARNINGSPRAGMA_HPP_
->>>>>>> 573eb8ec
+#endif//NES_INCLUDE_UTIL_DISABLEWARNINGSPRAGMA_HPP_