--- conflicted
+++ resolved
@@ -51,15 +51,9 @@
     }
 }
 
-<<<<<<< HEAD
-/*DISABLE_WARNING_PUSH
-DISABLE_WARNING_UNREFERENCED_FUNCTION*/
-static DebugLevel getStringAsDebugLevel(std::string level) {
-=======
 //DISABLE_WARNING_PUSH
 //DISABLE_WARNING_UNREFERENCED_FUNCTION
 static LogLevel getStringAsLogLevel(std::string level) {
->>>>>>> 573eb8ec
     if (level == "LOG_NONE") {
         return LOG_NONE;
     } else if (level == "LOG_WARNING") {
@@ -380,11 +374,7 @@
 }
 //DISABLE_WARNING_PUSH
 //DISABLE_WARNING_UNREFERENCED_FUNCTION
-<<<<<<< HEAD
-static void setupLogging(std::string logFileName, DebugLevel level) {
-=======
 static void setupLogging(std::string logFileName, LogLevel level) {
->>>>>>> 573eb8ec
     std::cout << "Logger: SETUP_LOGGING" << std::endl;
     // create PatternLayout
     log4cxx::LayoutPtr layoutPtr(
