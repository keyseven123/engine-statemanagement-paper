--- conflicted
+++ resolved
@@ -42,26 +42,10 @@
 {
 namespace
 {
-<<<<<<< HEAD
-uint32_t storeAssociatedTextValueProxy(
-    const Memory::TupleBuffer* tupleBuffer,
-    Memory::AbstractBufferProvider* bufferProvider,
-    const int8_t* textValue,
-    const uint32_t totalVariableSize)
-{
-    auto buffer = bufferProvider->getUnpooledBuffer(totalVariableSize);
-    INVARIANT(buffer.has_value(), "Cannot allocate unpooled buffer of size {}", totalVariableSize);
-    std::memcpy(buffer.value().getBuffer<int8_t>(), textValue, totalVariableSize);
-    return tupleBuffer->storeChildBuffer(buffer.value());
-}
-
-=======
->>>>>>> 36a0cb4c
 const uint8_t* loadAssociatedTextValue(const Memory::TupleBuffer* tupleBuffer, const uint32_t childIndex)
 {
     auto childBuffer = tupleBuffer->loadChildBuffer(childIndex);
     return childBuffer.getBuffer<uint8_t>();
-}
 }
 
 uint32_t storeAssociatedTextValueProxy(
@@ -134,10 +118,6 @@
     if (NES::Util::instanceOf<VariableSizedDataPhysicalType>(type))
     {
         const auto textValue = value.cast<VariableSizedData>();
-<<<<<<< HEAD
-        const auto childIndex = invoke(
-            storeAssociatedTextValueProxy, recordBuffer.getReference(), bufferProvider, textValue.getReference(), textValue.getTotalSize());
-=======
         const auto childIndex = nautilus::invoke(
             storeAssociatedTextValueProxy,
             recordBuffer.getReference(),
@@ -145,7 +125,6 @@
             textValue.getReference(),
             textValue.getContentSize(),
             textValue.ownsBuffer());
->>>>>>> 36a0cb4c
         auto fieldReferenceCastedU32 = static_cast<nautilus::val<uint32_t*>>(fieldReference);
         *fieldReferenceCastedU32 = childIndex;
         return value;
