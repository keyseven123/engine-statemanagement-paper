--- conflicted
+++ resolved
@@ -32,13 +32,8 @@
 {
 public:
     /// @param bufferBacked: If set to true the VariableSizedData object is backed by a tuple buffer.
-<<<<<<< HEAD
-    explicit VariableSizedData(const nautilus::val<int8_t*>& content, const nautilus::val<uint32_t>& size);
-    explicit VariableSizedData(const nautilus::val<int8_t*>& pointerToVarSizedData);
-=======
     explicit VariableSizedData(const nautilus::val<int8_t*>& content, const nautilus::val<uint32_t>& size, nautilus::val<bool> ownsBuffer);
     explicit VariableSizedData(const nautilus::val<int8_t*>& pointerToVarSizedData, nautilus::val<bool> ownsBuffer);
->>>>>>> 36a0cb4c
     VariableSizedData(const VariableSizedData& other);
     VariableSizedData& operator=(const VariableSizedData& other) noexcept;
     VariableSizedData(VariableSizedData&& other) noexcept;
