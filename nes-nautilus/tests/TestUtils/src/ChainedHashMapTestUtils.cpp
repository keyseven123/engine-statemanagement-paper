/*
    Licensed under the Apache License, Version 2.0 (the "License");
    you may not use this file except in compliance with the License.
    You may obtain a copy of the License at

        https://www.apache.org/licenses/LICENSE-2.0

    Unless required by applicable law or agreed to in writing, software
    distributed under the License is distributed on an "AS IS" BASIS,
    WITHOUT WARRANTIES OR CONDITIONS OF ANY KIND, either express or implied.
    See the License for the specific language governing permissions and
    limitations under the License.
*/

#include <algorithm>
#include <cstdint>
#include <cstdlib>
#include <cstring>
#include <functional>
#include <map>
#include <memory>
#include <numeric>
#include <random>
#include <sstream>
#include <tuple>
#include <vector>
#include <API/Schema.hpp>
#include <Nautilus/Interface/HashMap/ChainedHashMap/ChainedEntryMemoryProvider.hpp>
#include <Nautilus/Interface/HashMap/ChainedHashMap/ChainedHashMap.hpp>
#include <Nautilus/Interface/HashMap/ChainedHashMap/ChainedHashMapRef.hpp>
#include <Nautilus/Interface/HashMap/HashMap.hpp>
#include <Nautilus/Interface/MemoryProvider/TupleBufferMemoryProvider.hpp>
#include <Nautilus/Interface/Record.hpp>
#include <Nautilus/Interface/RecordBuffer.hpp>
#include <Nautilus/NautilusBackend.hpp>
#include <Runtime/AbstractBufferProvider.hpp>
#include <Runtime/BufferManager.hpp>
#include <Runtime/TupleBuffer.hpp>
#include <Util/Logger/Logger.hpp>
#include <gtest/gtest.h>
#include <magic_enum/magic_enum.hpp>
#include <ChainedHashMapTestUtils.hpp>
#include <Engine.hpp>
#include <ErrorHandling.hpp>
#include <NautilusTestUtils.hpp>
#include <options.hpp>
#include <static.hpp>
#include <val.hpp>
#include <val_ptr.hpp>
#include <Common/DataTypes/BasicTypes.hpp>

namespace NES::Nautilus::TestUtils
{

TestParams::TestParams(const MinMaxValue& minMaxNumberOfItems, const MinMaxValue& minMaxNumberOfBuckets, const MinMaxValue& minMaxPageSize)
{
    /// We log the seed to gain reproducibility of the test
    const auto seed = std::random_device()();
    NES_INFO("Seed for creating test params: {}", seed);
    std::srand(seed);

    numberOfItems = std::rand() % (minMaxNumberOfItems.max - minMaxNumberOfItems.min + 1) + minMaxNumberOfItems.min;
    numberOfBuckets = std::rand() % (minMaxNumberOfBuckets.max - minMaxNumberOfBuckets.min + 1) + minMaxNumberOfBuckets.min;
    pageSize = std::rand() % (minMaxPageSize.max - minMaxPageSize.min + 1) + minMaxPageSize.min;

    NES_INFO("Number of items: {}, number of buckets: {}, page size: {}", numberOfItems, numberOfBuckets, pageSize);
}

void ChainedHashMapTestUtils::setUpChainedHashMapTest(
    const std::vector<BasicType>& keyTypes,
    const std::vector<BasicType>& valueTypes,
    const Nautilus::Configurations::NautilusBackend backend)
{
    /// Setting the correct options for the engine, depending on the enum value from the backend
    nautilus::engine::Options options;
    const bool compilation = (backend == Nautilus::Configurations::NautilusBackend::COMPILER);
    NES_INFO("Backend: {} and compilation: {}", magic_enum::enum_name(backend), compilation);
    options.setOption("engine.Compilation", compilation);
    nautilusEngine = std::make_unique<nautilus::engine::NautilusEngine>(options);

    /// Creating a combined schema with the keys and value types.
    const auto inputSchemaKey = TestUtils::NautilusTestUtils::createSchemaFromBasicTypes(keyTypes);
    const auto inputSchemaValue = TestUtils::NautilusTestUtils::createSchemaFromBasicTypes(valueTypes, inputSchemaKey->getFieldCount());
    const auto fieldNamesKey = inputSchemaKey->getFieldNames();
    const auto fieldNamesValue = inputSchemaValue->getFieldNames();
    inputSchema = Schema::create()->copyFields(inputSchemaKey)->copyFields(inputSchemaValue);

    /// Setting the hash map configurations
    keySize = inputSchemaKey->getSchemaSizeInBytes();
    valueSize = inputSchemaValue->getSchemaSizeInBytes();
    entrySize = sizeof(Interface::ChainedHashMapEntry) + keySize + valueSize;
    entriesPerPage = params.pageSize / entrySize;

    /// Creating a buffer manager with a buffer size of 4k (default) and enough buffers to hold all input tuples
    /// We set here a minimum number of buffers. This is a heuristic value and if needed, we can increase it.
    /// We use a minimum number of buffers, as some tests (e.g. customValue) creates more tuple buffers from the buffer manager.
    /// We use 3 calls to create the monotonic values, keys+values, updates values and for the compoundKeys
    constexpr auto bufferSize = 4096;
    constexpr auto minimumBuffers = 4000UL;
    constexpr auto callsToCreateMonotonicValues = 3;
    const auto bufferNeeded
        = callsToCreateMonotonicValues * ((inputSchema->getSchemaSizeInBytes() * params.numberOfItems) / bufferSize + 1);
    bufferManager = Memory::BufferManager::create(bufferSize, std::max(bufferNeeded, minimumBuffers));

    /// Creating a tuple buffer memory provider for the key and value buffers
    memoryProviderInputBuffer = Interface::MemoryProvider::TupleBufferMemoryProvider::create(bufferManager->getBufferSize(), inputSchema);

    /// Creating the fields for the key and value from the schema
    std::tie(fieldKeys, fieldValues)
        = Interface::MemoryProvider::ChainedEntryMemoryProvider::createFieldOffsets(*inputSchema, fieldNamesKey, fieldNamesValue);

    /// Storing the field names for the key and value
    projectionKeys = inputSchemaKey->getFieldNames();
    projectionValues = inputSchemaValue->getFieldNames();

    /// Creating the buffers with the values for the keys and values with a specific seed
    inputBuffers = createMonotonicallyIncreasingValues(inputSchema, params.numberOfItems, *bufferManager);
}

std::string ChainedHashMapTestUtils::compareExpectedWithActual(
    const Memory::TupleBuffer& inputBufferKeys,
    const Memory::TupleBuffer& bufferActual,
    const std::map<TestUtils::RecordWithFields, Record>& exactMap)
{
    PRECONDITION(
        inputBufferKeys.getNumberOfTuples() == bufferActual.getNumberOfTuples(),
        "The number of tuples is not equal {}<--->{}",
        inputBufferKeys.getNumberOfTuples(),
        bufferActual.getNumberOfTuples());

    const RecordBuffer recordBufferInput(nautilus::val<const Memory::TupleBuffer*>(std::addressof(inputBufferKeys)));
    const RecordBuffer recordBufferActual(nautilus::val<const Memory::TupleBuffer*>(std::addressof(bufferActual)));
    std::stringstream ss;
    for (nautilus::val<uint64_t> i = 0; i < recordBufferInput.getNumRecords(); i = i + 1)
    {
        /// Reading the actual key and value and the exact value
        auto recordKeyActual = memoryProviderInputBuffer->readRecord(projectionKeys, recordBufferActual, i);
        auto recordValueActual = memoryProviderInputBuffer->readRecord(projectionValues, recordBufferActual, i);
        auto recordKeyExact = memoryProviderInputBuffer->readRecord(projectionKeys, recordBufferInput, i);
        auto recordValueExact = exactMap.find({recordKeyExact, projectionKeys});
        EXPECT_NE(recordValueExact, exactMap.end()) << "Could not find the record with the key";

        /// Populating the error message, if the values are not equal.
        ss << NautilusTestUtils::compareRecords(recordKeyActual, recordKeyExact, projectionKeys);
        ss << NautilusTestUtils::compareRecords(recordValueActual, recordValueExact->second, projectionValues);
    }
    return ss.str();
}

std::string ChainedHashMapTestUtils::compareExpectedWithActual(
    const Memory::TupleBuffer& bufferActual,
    const Interface::MemoryProvider::TupleBufferMemoryProvider& memoryProviderInputBuffer,
    const std::map<TestUtils::RecordWithFields, Record>& exactMap)
{
    PRECONDITION(
        exactMap.size() == bufferActual.getNumberOfTuples(),
        "The number of tuples is not equal {}<--->{}",
        exactMap.size(),
        bufferActual.getNumberOfTuples());

    /// Now we are iterating over all tuples in the bufferOutput and compare them with the exact values from the map.
    std::stringstream ss;
    const RecordBuffer recordBufferActual(nautilus::val<const Memory::TupleBuffer*>(std::addressof(bufferActual)));
    for (nautilus::val<uint64_t> pos = 0; pos < recordBufferActual.getNumRecords(); ++pos)
    {
        /// Reading the actual key and value and the exact value
        auto recordKeyActual = memoryProviderInputBuffer.readRecord(projectionKeys, recordBufferActual, pos);
        auto recordValueActual = memoryProviderInputBuffer.readRecord(projectionValues, recordBufferActual, pos);
        auto recordValueExact = exactMap.find({recordKeyActual, projectionKeys});
        EXPECT_NE(recordValueExact, exactMap.end()) << "Could not find a record for this key";

        /// Populating the error message, if the values are not equal.
        ss << NautilusTestUtils::compareRecords(recordValueActual, recordValueExact->second, projectionValues);
    }
    return ss.str();
}

nautilus::engine::CallableFunction<void, Memory::TupleBuffer*, Memory::TupleBuffer*, Memory::AbstractBufferProvider*, Interface::HashMap*>
ChainedHashMapTestUtils::compileFindAndWriteToOutputBuffer() const
{
    /// We are not allowed to use const or const references for the lambda function params, as nautilus does not support this in the registerFunction method.
    /// ReSharper disable once CppPassValueParameterByConstReference
    /// NOLINTBEGIN(performance-unnecessary-value-param)
    return nautilusEngine->registerFunction(std::function(
        [this](
            nautilus::val<Memory::TupleBuffer*> keyBufferRef,
            nautilus::val<Memory::TupleBuffer*> outputBufferForValues,
            nautilus::val<Memory::AbstractBufferProvider*> bufferManagerVal,
            nautilus::val<Interface::HashMap*> hashMapVal)
        {
            Interface::ChainedHashMapRef hashMapRef(hashMapVal, fieldKeys, fieldValues, entriesPerPage, entrySize);
            const RecordBuffer recordBufferKey(keyBufferRef);
            for (nautilus::val<uint64_t> i = 0; i < recordBufferKey.getNumRecords(); i = i + 1)
            {
                auto recordKey = memoryProviderInputBuffer->readRecord(projectionKeys, recordBufferKey, i);
                auto foundEntry = hashMapRef.findOrCreateEntry(
                    recordKey, *NautilusTestUtils::getMurMurHashFunction(), ASSERT_VIOLATION_FOR_ON_INSERT, bufferManagerVal);

                const auto castedEntry = static_cast<nautilus::val<Interface::ChainedHashMapEntry*>>(foundEntry);
                const Interface::ChainedHashMapRef::ChainedEntryRef entry(castedEntry, fieldKeys, fieldValues);

                /// Writing the read value from the chained hash map into the buffer.
                Record outputRecord;
                const auto keyRecord = entry.getKey();
                const auto valueRecord = entry.getValue();
                outputRecord.reassignFields(keyRecord);
                outputRecord.reassignFields(valueRecord);

                RecordBuffer recordBufferOutput(outputBufferForValues);
                memoryProviderInputBuffer->writeRecord(i, recordBufferOutput, outputRecord, bufferManagerVal);
                recordBufferOutput.setNumRecords(i + 1);
            }
        }));
    /// NOLINTEND(performance-unnecessary-value-param)
}

<<<<<<< HEAD
nautilus::engine::CallableFunction<void, Memory::TupleBuffer*, Interface::HashMap*, Memory::AbstractBufferProvider*>
=======
nautilus::engine::CallableFunction<void, Memory::TupleBuffer*, Memory::AbstractBufferProvider*, Interface::HashMap*>
>>>>>>> 36a0cb4c
ChainedHashMapTestUtils::compileFindAndWriteToOutputBufferWithEntryIterator() const
{
    /// We are not allowed to use const or const references for the lambda function params, as nautilus does not support this in the registerFunction method.
    /// ReSharper disable once CppPassValueParameterByConstReference
    /// NOLINTBEGIN(performance-unnecessary-value-param)
    return nautilusEngine->registerFunction(std::function(
        [this](
            nautilus::val<Memory::TupleBuffer*> bufferOutput,
<<<<<<< HEAD
            nautilus::val<Interface::HashMap*> hashMapVal,
            nautilus::val<Memory::AbstractBufferProvider*> bufferProvider)
=======
            nautilus::val<Memory::AbstractBufferProvider*> bufferProvider,
            nautilus::val<Interface::HashMap*> hashMapVal)
>>>>>>> 36a0cb4c
        {
            const Interface::ChainedHashMapRef hashMapRef(hashMapVal, fieldKeys, fieldValues, entriesPerPage, entrySize);
            RecordBuffer recordBufferOutput(bufferOutput);
            nautilus::val<uint64_t> outputBufferIndex(0);
            for (auto entry : hashMapRef)
            {
                /// Writing the read value from the chained hash map into the buffer.
                Record outputRecord;
                const Interface::ChainedHashMapRef::ChainedEntryRef entryRef(entry, fieldKeys, fieldValues);
                const auto keyRecord = entryRef.getKey();
                const auto valueRecord = entryRef.getValue();
                outputRecord.reassignFields(keyRecord);
                outputRecord.reassignFields(valueRecord);
                memoryProviderInputBuffer->writeRecord(outputBufferIndex, recordBufferOutput, outputRecord, bufferProvider);
                outputBufferIndex = outputBufferIndex + nautilus::static_val<uint64_t>(1);
                recordBufferOutput.setNumRecords(outputBufferIndex);
            }
        }));
    /// NOLINTEND(performance-unnecessary-value-param)
}

nautilus::engine::CallableFunction<void, Memory::TupleBuffer*, Memory::AbstractBufferProvider*, Interface::HashMap*>
ChainedHashMapTestUtils::compileFindAndInsert() const
{
    /// We are not allowed to use const or const references for the lambda function params, as nautilus does not support this in the registerFunction method.
    /// NOLINTBEGIN(performance-unnecessary-value-param)
    return nautilusEngine->registerFunction(std::function(
        /// ReSharper disable once CppPassValueParameterByConstReference
        [this](
            nautilus::val<Memory::TupleBuffer*> inputBufferRef,
            nautilus::val<Memory::AbstractBufferProvider*> bufferManagerVal,
            nautilus::val<Interface::HashMap*> hashMapVal)
        {
            Interface::ChainedHashMapRef hashMapRef(hashMapVal, fieldKeys, fieldValues, entriesPerPage, entrySize);
            const RecordBuffer recordBuffer(inputBufferRef);
            for (nautilus::val<uint64_t> i = 0; i < recordBuffer.getNumRecords(); i = i + 1)
            {
                auto recordKey = memoryProviderInputBuffer->readRecord(projectionKeys, recordBuffer, i);
                auto recordValue = memoryProviderInputBuffer->readRecord(projectionValues, recordBuffer, i);
                auto foundEntry = hashMapRef.findOrCreateEntry(
                    recordKey,
                    *NautilusTestUtils::getMurMurHashFunction(),
                    [&](const nautilus::val<Interface::AbstractHashMapEntry*>& entry)
                    {
                        const auto castedEntry = static_cast<nautilus::val<Interface::ChainedHashMapEntry*>>(entry);
                        const Interface::ChainedHashMapRef::ChainedEntryRef ref(castedEntry, fieldKeys, fieldValues);
                        ref.copyValuesToEntry(recordValue);
                    },
                    bufferManagerVal);
            }
        }));
    /// NOLINTEND(performance-unnecessary-value-param)
}

nautilus::engine::CallableFunction<void, Memory::TupleBuffer*, Memory::TupleBuffer*, Memory::AbstractBufferProvider*, Interface::HashMap*>
ChainedHashMapTestUtils::compileFindAndUpdate() const
{
    /// Compiling a function that finds the entry and updates the value.
    /// We are not allowed to use const or const references for the lambda function params, as nautilus does not support this in the registerFunction method.
    /// ReSharper disable once CppPassValueParameterByConstReference
    /// NOLINTBEGIN(performance-unnecessary-value-param)
    return nautilusEngine->registerFunction(std::function(
        [this](
            nautilus::val<Memory::TupleBuffer*> keyBufferRef,
            nautilus::val<Memory::TupleBuffer*> valueBufferUpdatedRef,
            nautilus::val<Memory::AbstractBufferProvider*> bufferManagerVal,
            nautilus::val<Interface::HashMap*> hashMapVal)
        {
            Interface::ChainedHashMapRef hashMapRef(hashMapVal, fieldKeys, fieldValues, entriesPerPage, entrySize);
            const RecordBuffer recordBufferKey(keyBufferRef);
            const RecordBuffer recordBufferValue(valueBufferUpdatedRef);

            for (nautilus::val<uint64_t> i = 0; i < recordBufferKey.getNumRecords(); i = i + 1)
            {
                auto recordKey = memoryProviderInputBuffer->readRecord(projectionKeys, recordBufferKey, i);
                auto recordValue = memoryProviderInputBuffer->readRecord(projectionValues, recordBufferValue, i);
                auto foundEntry = hashMapRef.findOrCreateEntry(
                    recordKey,
                    *NautilusTestUtils::getMurMurHashFunction(),
                    [&](const nautilus::val<Interface::AbstractHashMapEntry*>& entry)
                    {
                        const Interface::ChainedHashMapRef::ChainedEntryRef ref(entry, fieldKeys, fieldValues);
                        ref.copyValuesToEntry(recordValue);
                    },
                    bufferManagerVal);
                hashMapRef.insertOrUpdateEntry(
                    foundEntry,
                    [&](const nautilus::val<Interface::AbstractHashMapEntry*>& entry)
                    {
                        const Interface::ChainedHashMapRef::ChainedEntryRef ref(entry, fieldKeys, fieldValues);
                        ref.copyValuesToEntry(recordValue);
                    },
                    ASSERT_VIOLATION_FOR_ON_INSERT,
                    bufferManagerVal);
            }
        }));
    /// NOLINTEND(performance-unnecessary-value-param)
}

std::map<RecordWithFields, Record> ChainedHashMapTestUtils::createExactMap(const ExactMapInsert exactMapInsert)
{
    std::map<TestUtils::RecordWithFields, Record> exactMap;
    for (const auto& buffer : inputBuffers)
    {
        const RecordBuffer recordBuffer(nautilus::val<const Memory::TupleBuffer*>(std::addressof(buffer)));
        for (nautilus::val<uint64_t> i = 0; i < recordBuffer.getNumRecords(); i = i + 1)
        {
            const auto recordKey = memoryProviderInputBuffer->readRecord(projectionKeys, recordBuffer, i);
            const auto recordValue = memoryProviderInputBuffer->readRecord(projectionValues, recordBuffer, i);

            switch (exactMapInsert)
            {
                case ExactMapInsert::INSERT:
                    exactMap.insert({{recordKey, projectionKeys}, recordValue});
                    break;
                case ExactMapInsert::OVERWRITE:
                    exactMap[{recordKey, projectionKeys}] = recordValue;
                    break;
            }
        }
    }

    return exactMap;
}


void ChainedHashMapTestUtils::checkIfValuesAreCorrectViaFindEntry(
    Interface::ChainedHashMap& hashMap, const std::map<RecordWithFields, Record>& exactMap)
{
    /// Ensuring that the number of tuples is correct.
    ASSERT_EQ(hashMap.getNumberOfTuples(), exactMap.size());

    /// Calling now the compiled function to write all values of the map to the output buffer.
    const auto numberOfInputTuples = std::accumulate(
        inputBuffers.begin(), inputBuffers.end(), 0, [](const auto& sum, const auto& buffer) { return sum + buffer.getNumberOfTuples(); });
    auto bufferOutputOpt = bufferManager->getUnpooledBuffer(numberOfInputTuples * inputSchema->getSchemaSizeInBytes());
    if (not bufferOutputOpt)
    {
        NES_ERROR("Could not allocate buffer for size {}", numberOfInputTuples * inputSchema->getSchemaSizeInBytes());
        ASSERT_TRUE(false);
    }
    auto bufferOutput = bufferOutputOpt.value();
    std::memset(bufferOutput.getBuffer(), 0, bufferOutput.getBufferSize());

    /// We are calling the function to find all entries and write them to the output buffer.
    auto findAndWriteToOutputBuffer = compileFindAndWriteToOutputBufferWithEntryIterator();
<<<<<<< HEAD
    findAndWriteToOutputBuffer(std::addressof(bufferOutput), std::addressof(hashMap), bufferManager.get());
=======
    findAndWriteToOutputBuffer(std::addressof(bufferOutput), bufferManager.get(), std::addressof(hashMap));
>>>>>>> 36a0cb4c

    /// Checking if the number of items are equal to the number of items in the exact map.
    ASSERT_EQ(bufferOutput.getNumberOfTuples(), exactMap.size());
    const auto errorMessage = compareExpectedWithActual(bufferOutput, *memoryProviderInputBuffer, exactMap);
    if (not errorMessage.empty())
    {
        EXPECT_TRUE(false) << errorMessage;
    }
}

void ChainedHashMapTestUtils::checkEntryIterator(
    Interface::ChainedHashMap& hashMap, const std::map<TestUtils::RecordWithFields, Record>& exactMap)
{
    /// Ensuring that the number of tuples is correct.
    ASSERT_EQ(hashMap.getNumberOfTuples(), exactMap.size());
    auto findAndWriteToOutputBuffer = compileFindAndWriteToOutputBuffer();
    for (auto& inputBuffer : inputBuffers)
    {
        /// We assume that the valueBuffer has the corresponding values for the keyBuffer.
        /// Under this assumption, we know that the outputBufferForKeys MUST have the same size as the valueBuffer
        auto bufferOutputOpt = bufferManager->getUnpooledBuffer(inputBuffer.getBufferSize());
        if (not bufferOutputOpt)
        {
            NES_ERROR("Could not allocate buffer for size {}", inputBuffer.getBufferSize());
            ASSERT_TRUE(false);
        }
        auto bufferOutput = bufferOutputOpt.value();
        std::memset(bufferOutput.getBuffer(), 0, bufferOutput.getBufferSize());
        findAndWriteToOutputBuffer(std::addressof(inputBuffer), std::addressof(bufferOutput), bufferManager.get(), std::addressof(hashMap));

        /// Checking if the number of items are equal to the number of items in the exact map.
        const auto errorStream = compareExpectedWithActual(inputBuffer, bufferOutput, exactMap);
        if (not errorStream.empty())
        {
            EXPECT_TRUE(false) << errorStream;
        }
    }
}

}<|MERGE_RESOLUTION|>--- conflicted
+++ resolved
@@ -214,11 +214,7 @@
     /// NOLINTEND(performance-unnecessary-value-param)
 }
 
-<<<<<<< HEAD
-nautilus::engine::CallableFunction<void, Memory::TupleBuffer*, Interface::HashMap*, Memory::AbstractBufferProvider*>
-=======
 nautilus::engine::CallableFunction<void, Memory::TupleBuffer*, Memory::AbstractBufferProvider*, Interface::HashMap*>
->>>>>>> 36a0cb4c
 ChainedHashMapTestUtils::compileFindAndWriteToOutputBufferWithEntryIterator() const
 {
     /// We are not allowed to use const or const references for the lambda function params, as nautilus does not support this in the registerFunction method.
@@ -227,13 +223,8 @@
     return nautilusEngine->registerFunction(std::function(
         [this](
             nautilus::val<Memory::TupleBuffer*> bufferOutput,
-<<<<<<< HEAD
-            nautilus::val<Interface::HashMap*> hashMapVal,
-            nautilus::val<Memory::AbstractBufferProvider*> bufferProvider)
-=======
             nautilus::val<Memory::AbstractBufferProvider*> bufferProvider,
             nautilus::val<Interface::HashMap*> hashMapVal)
->>>>>>> 36a0cb4c
         {
             const Interface::ChainedHashMapRef hashMapRef(hashMapVal, fieldKeys, fieldValues, entriesPerPage, entrySize);
             RecordBuffer recordBufferOutput(bufferOutput);
@@ -380,11 +371,7 @@
 
     /// We are calling the function to find all entries and write them to the output buffer.
     auto findAndWriteToOutputBuffer = compileFindAndWriteToOutputBufferWithEntryIterator();
-<<<<<<< HEAD
-    findAndWriteToOutputBuffer(std::addressof(bufferOutput), std::addressof(hashMap), bufferManager.get());
-=======
     findAndWriteToOutputBuffer(std::addressof(bufferOutput), bufferManager.get(), std::addressof(hashMap));
->>>>>>> 36a0cb4c
 
     /// Checking if the number of items are equal to the number of items in the exact map.
     ASSERT_EQ(bufferOutput.getNumberOfTuples(), exactMap.size());
