--- conflicted
+++ resolved
@@ -167,17 +167,10 @@
 
     static Node decode(const Node& node, ExportTopologySinkConfiguration& rhs) {
         if (node["node"]) {
-<<<<<<< HEAD
-            rhs.node = node["node"];
-        }
-        if (node["kafka"]) {
-            rhs.kafka = node["kafka"];
-=======
             rhs.node = node["node"].as<ExportTopologyNodeConfiguration>();
         }
         if (node["kafka"]) {
             rhs.kafka = node["kafka"].as<ExportKafkaConfiguration>();
->>>>>>> c467a43c
         }
         return node;
     }
