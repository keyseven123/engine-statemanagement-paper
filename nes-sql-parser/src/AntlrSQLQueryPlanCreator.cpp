--- conflicted
+++ resolved
@@ -352,11 +352,8 @@
         (helper.isWhereOrHaving || helper.isSelect || helper.isWindow) && !helper.isInferModelInput
         && AntlrSQLParser::RulePrimaryExpression == parentRuleIndex)
     {
-<<<<<<< HEAD
-=======
         /// add identifiers in select, window, where and having clauses to the function builder list
         /// if inference is in select, ignore the model input fields
->>>>>>> 36a0cb4c
         helper.functionBuilder.push_back(Attribute(context->getText()));
     }
     else if (helper.isFrom and not helper.isJoinRelation and AntlrSQLParser::RuleErrorCapturingIdentifier == parentRuleIndex)
@@ -391,8 +388,6 @@
             aggFunc = aggFunc->as(Attribute(context->getText()));
             helper.windowAggs.push_back(aggFunc);
         }
-<<<<<<< HEAD
-=======
     }
     else if (helper.isInferModelInput)
     {
@@ -400,7 +395,6 @@
             helper.functionBuilder.push_back(Attribute(context->getText()));
         else
             helper.inferModelInputs.push_back(Attribute(context->getText()));
->>>>>>> 36a0cb4c
     }
     else if (helper.isJoinRelation and AntlrSQLParser::RulePrimaryExpression == parentRuleIndex)
     {
@@ -909,14 +903,11 @@
 
     const auto funcName = Util::toUpperCase(context->children[0]->getText());
     const auto tokenType = context->getStart()->getType();
-<<<<<<< HEAD
-=======
 
     if (helper.isInferModelInput)
     {
         parentHelper.inferModelAggInputs.push_back(helper.functionBuilder.back());
     }
->>>>>>> 36a0cb4c
 
     switch (tokenType) /// TODO #619: improve this switch case
     {
@@ -944,17 +935,6 @@
         default:
             /// Check if the function is a constructor for a datatype
             if (const auto dataType = DataTypeProvider::tryProvideDataType(funcName); dataType.has_value())
-<<<<<<< HEAD
-            {
-                auto value = std::move(helper.constantBuilder.back());
-                helper.constantBuilder.pop_back();
-                auto constFunctionItem = FunctionItem(NES::NodeFunctionConstantValue::create(*dataType, std::move(value)));
-                parentHelper.functionBuilder.push_back(constFunctionItem);
-                break;
-            }
-            if (funcName == "CONCAT")
-=======
->>>>>>> 36a0cb4c
             {
                 auto value = std::move(helper.constantBuilder.back());
                 helper.constantBuilder.pop_back();
