/*
    Licensed under the Apache License, Version 2.0 (the "License");
    you may not use this file except in compliance with the License.
    You may obtain a copy of the License at

        https://www.apache.org/licenses/LICENSE-2.0

    Unless required by applicable law or agreed to in writing, software
    distributed under the License is distributed on an "AS IS" BASIS,
    WITHOUT WARRANTIES OR CONDITIONS OF ANY KIND, either express or implied.
    See the License for the specific language governing permissions and
    limitations under the License.
*/
#include <cstdint>
#include <iostream>
#include <memory>
#include <regex>
#include <string>
#include <API/Query.hpp>
#include <API/QueryAPI.hpp>
#include <API/Windowing.hpp>
#include <Plans/Query/QueryPlan.hpp>
#include <SQLQueryParser/AntlrSQLQueryParser.hpp>
#include <Types/SlidingWindow.hpp>
#include <Types/TumblingWindow.hpp>
#include <Util/Logger/Logger.hpp>
#include <gtest/gtest.h>
#include <BaseUnitTest.hpp>
#include <ErrorHandling.hpp>

using namespace NES;
using namespace std::string_literals;

/// This test checks for the correctness of the SQL queries created by the Antlr SQL Parsing Service.
class AntlrSQLQueryParserTest : public Testing::BaseUnitTest
{
public:
    /* Will be called before a test is executed. */
    static void SetUpTestCase()
    {
        NES::Logger::setupLogging("AntlrSQLQueryParserTest.log", NES::LogLevel::LOG_DEBUG);
        NES_INFO("Setup AntlrSQLQueryParserTest test case.");
    }
};

bool parseAndCompareQueryPlans(const std::string& antlrQueryString, const Query& internalLogicalQuery)
{
    const std::shared_ptr<QueryPlan> antlrQueryParsed = AntlrSQLQueryParser::createLogicalQueryPlanFromSQLString(antlrQueryString);
    NES_DEBUG("\n{} vs. \n{}", antlrQueryParsed->toString(), internalLogicalQuery.getQueryPlan()->toString());
    return antlrQueryParsed->compare(internalLogicalQuery.getQueryPlan());
}

TEST_F(AntlrSQLQueryParserTest, projectionAndMapTests)
{
    /// Query::from("window").project(Attribute("id")).sink("File")
    /// @note: SELECT (field * 3) AS new_filed will always lead to a projection first, followed by a map. Thus, the query
    /// 'Query::from("window").map(Attribute("new_id").project(Attribute("new_id"))' is diffuclt/impossible to create using the SQL syntax.
    /// Given that a projection first should be more efficient, this seems to be ok for now.
    {
<<<<<<< HEAD
        const std::string antlrQueryString = "SELECT (id*3) AS new_id FROM stream INTO File";
=======
        const std::string antlrQueryString = "SELECT (id * INT32(3)) AS new_id FROM stream INTO File";
>>>>>>> bea0e1dc
        const auto internalLogicalQuery
            = Query::from("stream").map(Attribute("new_id") = Attribute("id") * 3).project(Attribute("new_id")).sink("File");
        EXPECT_TRUE(parseAndCompareQueryPlans(antlrQueryString, internalLogicalQuery));
    }
    /// Todo #440: the grammar currently does not support a mixture of '*' and projections.
    ///     in Flink, a 'SELECT id*3 AS id, * FROM ....' query would return a schma like: 'id10, id, ...'
    ///     in the internalLogical, functional API, we would replace the 'id' attribute and therefore return a schema like: 'id, ...'
    ///     the antlr parser supports neither of the above versions. Still, we can explicitly name the attributes we want.
    /// Query::from("window").map(Attribute("id")).sink("File")
    /// {
    ///     const std::string antlrQueryString = "SELECT *, (id*3) AS id FROM window INTO File";
    ///     const auto internalLogicalQuery = Query::from("window").map(Attribute("id") = Attribute("id") * 3).sink("File");
    ///     EXPECT_TRUE(parseAndCompareQueryPlans(antlrQueryString, internalLogicalQuery));
    /// }
}

TEST_F(AntlrSQLQueryParserTest, multipleFieldsProjectionTest)
{
    {
        const auto inputQuery = "SELECT "
                                "(i8 == INT8(1)) and ((i16 == INT16(1)) and (i32 == INT32(1))) AS a, "
                                "(i32 == INT32(1)) and ((i64 == INT64(1)) and (u8 == UINT8(2))) AS b, "
                                "(u8 == UINT8(2)) and ((u16 == UINT16(1)) and (u32 == UINT32(2))) AS c, "
                                "(u8 == UINT8(2)) and ((u16 == UINT16(1)) and (u32 == UINT32(2))) AS d, "
                                "(i8 == INT8(1)) and not ((i16 == INT16(1)) and (i32 == INT32(1))) AS e, "
                                "(i32 == INT32(1)) and not ((i64 == INT64(1)) and (u8 == UINT8(2))) AS f, "
                                "(u8 == UINT8(2)) and not ((u16 == UINT16(1)) and (u32 == UINT32(2))) AS g, "
                                "(u8 == UINT8(2)) and not ((u16 == UINT16(1)) and (u32 == UINT32(2))) AS h "
                                "FROM stream INTO Print"s;
        const auto internalLogicalQuery
            = Query::from("stream")
                  .map(
                      Attribute("a") = Attribute("i8") == static_cast<int8_t>(1)
                          && ((Attribute("i16") == static_cast<int16_t>(1)) && (Attribute("i32") == static_cast<int32_t>(1))))
                  .map(
                      Attribute("b") = Attribute("i32") == static_cast<int32_t>(1)
                          && ((Attribute("i64") == static_cast<int64_t>(1)) && (Attribute("u8") == static_cast<uint8_t>(2))))
                  .map(
                      Attribute("c") = Attribute("u8") == static_cast<uint8_t>(2)
                          && ((Attribute("u16") == static_cast<uint16_t>(1)) && (Attribute("u32") == static_cast<uint32_t>(2))))
                  .map(
                      Attribute("d") = Attribute("u8") == static_cast<uint8_t>(2)
                          && ((Attribute("u16") == static_cast<uint16_t>(1)) && (Attribute("u32") == static_cast<uint32_t>(2))))
                  .map(
                      Attribute("e") = Attribute("i8") == static_cast<int8_t>(1)
                          && !(Attribute("i16") == static_cast<int16_t>(1) && Attribute("i32") == static_cast<int32_t>(1)))
                  .map(
                      Attribute("f") = Attribute("i32") == static_cast<int32_t>(1)
                          && !(Attribute("i64") == static_cast<int64_t>(1) && Attribute("u8") == static_cast<uint8_t>(2)))
                  .map(
                      Attribute("g") = Attribute("u8") == static_cast<uint8_t>(2)
                          && !(Attribute("u16") == static_cast<uint16_t>(1) && Attribute("u32") == static_cast<uint32_t>(2)))
                  .map(
                      Attribute("h") = Attribute("u8") == static_cast<uint8_t>(2)
                          && !(Attribute("u16") == static_cast<uint16_t>(1) && Attribute("u32") == static_cast<uint32_t>(2)))
                  .project(
                      Attribute("a"),
                      Attribute("b"),
                      Attribute("c"),
                      Attribute("d"),
                      Attribute("e"),
                      Attribute("f"),
                      Attribute("g"),
                      Attribute("h"))
                  .sink("Print");
        EXPECT_TRUE(parseAndCompareQueryPlans(inputQuery, internalLogicalQuery));
    }
}

TEST_F(AntlrSQLQueryParserTest, selectionTest)
{
    {
        const auto inputQuery = "SELECT f1 FROM StreamName WHERE f1 == INT32(30) INTO Print"s;
        const auto internalLogicalQuery = Query::from("StreamName").selection(Attribute("f1") == 30).project(Attribute("f1")).sink("Print");
        EXPECT_TRUE(parseAndCompareQueryPlans(inputQuery, internalLogicalQuery));
    }

    {
        const auto inputQuery = "SELECT f1 + INT32(5) AS f1Plus5 FROM StreamName WHERE f1 == INT32(30) INTO Print"s;
        const auto internalLogicalQuery = Query::from("StreamName")
                                              .selection(Attribute("f1") == 30)
                                              .map(Attribute("f1Plus5") = Attribute("f1") + 5)
                                              .project(Attribute("f1Plus5"))
                                              .sink("Print");
        EXPECT_TRUE(parseAndCompareQueryPlans(inputQuery, internalLogicalQuery));
    }

    {
        const auto inputQuery = "select * from StreamName where (f1 == INT32(10) AND f2 != INT32(10)) INTO Print"s;
        const auto internalLogicalQuery = Query::from("StreamName").selection(Attribute("f1") == 10 && Attribute("f2") != 10).sink("Print");
        EXPECT_TRUE(parseAndCompareQueryPlans(inputQuery, internalLogicalQuery));
    }

    {
        const auto inputQuery = "SELECT * FROM default_logical INTO Print;"s;
        const auto internalLogicalQuery = Query::from("default_logical").sink("Print");
        EXPECT_TRUE(parseAndCompareQueryPlans(inputQuery, internalLogicalQuery));
    }

    {
        const auto inputQuery = "SELECT f1 + INT32(1) AS f1_new FROM StreamName INTO Print"s;
        const auto internalLogicalQuery
            = Query::from("StreamName").map(Attribute("f1_new") = Attribute("f1") + 1).project(Attribute("f1_new")).sink("Print");
        EXPECT_TRUE(parseAndCompareQueryPlans(inputQuery, internalLogicalQuery));
    }

    {
        /// Checks implicit creation of field names if the user does not specify 'AS'
        const auto inputQuery = "SELECT f1 + INT32(1) FROM StreamName WHERE f1 == INT32(30) INTO Print"s;
        const auto internalLogicalQuery = Query::from("StreamName")
                                              .selection(Attribute("f1") == 30)
                                              .map(Attribute("f1_0") = Attribute("f1") + 1)
                                              .project(Attribute("f1_0"))
                                              .sink("Print");
        EXPECT_TRUE(parseAndCompareQueryPlans(inputQuery, internalLogicalQuery));
    }

    {
        /// Check that a simply rename works
        const auto inputQuery = "SELECT f1 AS f1_new FROM StreamName INTO Print"s;
        const auto internalLogicalQuery
            = Query::from("StreamName").map(Attribute("f1_new") = Attribute("f1")).project(Attribute("f1_new")).sink("Print");
        EXPECT_TRUE(parseAndCompareQueryPlans(inputQuery, internalLogicalQuery));
    }
}

TEST_F(AntlrSQLQueryParserTest, simpleJoinTestTumblingWindow)
{
    {
        /// Testing join with two streams that have the same field names
        const auto inputQueryEventTime
            = "select * from (select * from purchases) inner join (select * from tweets) on userId = id window tumbling (ts_field, size 10 sec) INTO PRINT"s;
        const auto queryEventTime = Query::from("purchases")
                                        .joinWith(Query::from("tweets"))
                                        .where(Attribute("userId") == Attribute("id"))
                                        .window(TumblingWindow::of(EventTime(Attribute("ts_field")), Seconds(10)))
                                        .sink("PRINT");
        EXPECT_TRUE(parseAndCompareQueryPlans(inputQueryEventTime, queryEventTime));
        const auto inputQueryIngestionTime
            = "select * from (select * from purchases) inner join (select * from tweets) on userId = userId window tumbling (size 10 sec) INTO PRINT"s;
        const auto queryIngestionTime = Query::from("purchases")
                                            .joinWith(Query::from("tweets"))
                                            .where(Attribute("userId") == Attribute("userId"))
                                            .window(TumblingWindow::of(IngestionTime(), Seconds(10)))
                                            .sink("PRINT");
        EXPECT_TRUE(parseAndCompareQueryPlans(inputQueryIngestionTime, queryIngestionTime));
    }
}

/// TODO #474: Add support for qualifier names in join functions
TEST_F(AntlrSQLQueryParserTest, DISABLED_simpleJoinTestTumblingWindowWithQualifierNames)
{
    /// Testing join with two streams that specify the join field names via the stream name
    const auto inputQueryEventTime
        = "select * from (select * from purchases) inner join (select * from tweets) on purchases.userId = tweets.id window tumbling (timestamp, size 10 ms) INTO PRINT"s;
    const auto queryEventTime = Query::from("purchases")
                                    .joinWith(Query::from("tweets"))
                                    .where(Attribute("userId") == Attribute("id"))
                                    .window(TumblingWindow::of(EventTime(Attribute("timestamp")), Milliseconds(10)))
                                    .sink("PRINT");
    EXPECT_TRUE(parseAndCompareQueryPlans(inputQueryEventTime, queryEventTime));

    const auto inputQueryIngestionTime
        = "select * from (select * from purchases) AS purchases inner join (select * from tweets) AS tweets on purchases.userId = tweets.id window tumbling (size 10 ms) INTO PRINT"s;
    const auto queryIngestionTime = Query::from("purchases")
                                        .joinWith(Query::from("tweets"))
                                        .where(Attribute("purchases.userId") == Attribute("tweets.id"))
                                        .window(TumblingWindow::of(IngestionTime(), Milliseconds(10)))
                                        .sink("PRINT");
    EXPECT_TRUE(parseAndCompareQueryPlans(inputQueryIngestionTime, queryIngestionTime));
}

TEST_F(AntlrSQLQueryParserTest, simpleJoinTestSlidingWindows)
{
    {
        /// Testing join with two stream that have different field names and perform the join over a sliding window
        const auto inputQueryEventTime
            = "select * from (select * from purchases) inner join (select * from tweets) on userId = id window sliding (timestamp, size 10 minute, advance by 5 ms) INTO PRINT"s;
        const auto queryEventTime = Query::from("purchases")
                                        .joinWith(Query::from("tweets"))
                                        .where(Attribute("userId") == Attribute("id"))
                                        .window(SlidingWindow::of(EventTime(Attribute("timestamp")), Minutes(10), Milliseconds(5)))
                                        .sink("PRINT");
        EXPECT_TRUE(parseAndCompareQueryPlans(inputQueryEventTime, queryEventTime));

        const auto inputQueryIngestionTime
            = "select * from (select * from purchases) inner join (select * from tweets) on userId = id window sliding (size 3 days, advance by 5 hours) INTO PRINT"s;
        const auto queryIngestionTime = Query::from("purchases")
                                            .joinWith(Query::from("tweets"))
                                            .where(Attribute("userId") == Attribute("id"))
                                            .window(SlidingWindow::of(IngestionTime(), Days(3), Hours(5)))
                                            .sink("PRINT");
        EXPECT_TRUE(parseAndCompareQueryPlans(inputQueryIngestionTime, queryIngestionTime));
    }
}

/// TODO #474: Add support for qualifier names in join functions
TEST_F(AntlrSQLQueryParserTest, DISABLED_simpleJoinTestSlidingWindowsWithQualifierNames)
{
    {
        /// Testing join with two streams that specify the join field names via the stream name and perform the join over a sliding window
        const auto inputQueryEventTime
            = "select * from (select * from purchases) AS purchases inner join (select * from tweets) AS tweets on purchases.userId = tweets.userId window sliding (timestamp, size 10 ms, advance by 5 ms) INTO PRINT"s;
        const auto queryEventTime = Query::from("purchases")
                                        .joinWith(Query::from("tweets"))
                                        .where(Attribute("userId") == Attribute("userId"))
                                        .window(SlidingWindow::of(EventTime(Attribute("timestamp")), Seconds(10), Seconds(5)))
                                        .sink("PRINT");
        EXPECT_TRUE(parseAndCompareQueryPlans(inputQueryEventTime, queryEventTime));

        const auto inputQueryIngestionTime
            = "select * from (select * from purchases) AS purchases inner join (select * from tweets) AS tweets on purchases.userId = tweets.userId window sliding (size 10 ms, advance by 5 ms) INTO PRINT"s;
        const auto queryIngestionTime = Query::from("purchases")
                                            .joinWith(Query::from("tweets"))
                                            .where(Attribute("userId") == Attribute("userId"))
                                            .window(SlidingWindow::of(IngestionTime(), Seconds(10), Seconds(5)))
                                            .sink("PRINT");
        EXPECT_TRUE(parseAndCompareQueryPlans(inputQueryIngestionTime, queryIngestionTime));
    }
}


TEST_F(AntlrSQLQueryParserTest, simpleJoinTestSlidingWindowsWithFilter)
{
    {
        /// Testing join with two streams that specify the join field names via the stream name and perform the join over a sliding window
        const auto inputQueryEventTime = "select * from (select * from purchases) inner join (select * from tweets) "
                                         "on userId = userId1234 "
                                         "window sliding (timestamp, size 9876 days, advance by 3 ms) WHERE field > INT32(0) INTO PRINT"s;
        const auto queryEventTime = Query::from("purchases")
                                        .joinWith(Query::from("tweets"))
                                        .where(Attribute("userId") == Attribute("userId1234"))
                                        .window(SlidingWindow::of(EventTime(Attribute("timestamp")), Days(9876), Milliseconds(3)))
                                        .selection(Attribute("field") > 0)
                                        .sink("PRINT");
        EXPECT_TRUE(parseAndCompareQueryPlans(inputQueryEventTime, queryEventTime));

        const auto inputQueryIngestionTime = "select * from (select * from purchases) inner join (select * from tweets) "
                                             "on userId = userId1234 "
                                             "window sliding (size 10 ms, advance by 5 ms) WHERE field > INT32(1234) INTO PRINT"s;
        const auto queryIngestionTime = Query::from("purchases")
                                            .joinWith(Query::from("tweets"))
                                            .where(Attribute("userId") == Attribute("userId1234"))
                                            .window(SlidingWindow::of(IngestionTime(), Milliseconds(10), Milliseconds(5)))
                                            .selection(Attribute("field") > 1234)
                                            .sink("PRINT");
        EXPECT_TRUE(parseAndCompareQueryPlans(inputQueryIngestionTime, queryIngestionTime));
    }
}

/// TODO #474: Add support for qualifier names in join functions
TEST_F(AntlrSQLQueryParserTest, DISABLED_simpleJoinTestSlidingWindowsWithFilterWithQualifierNames)
{
    {
        /// Testing join with two streams that specify the join field names via the stream name and perform the join over a sliding window
        const auto inputQueryEventTime = "select * from (select * from purchases) AS purchases inner join (select * from tweets) AS tweets "
                                         "on purchases.userId = tweets.userId "
                                         "window sliding (timestamp, size 9876 days, advance by 3 ms) WHERE field > 0 INTO PRINT"s;
        const auto queryEventTime = Query::from("purchases")
                                        .joinWith(Query::from("tweets"))
                                        .where(Attribute("userId") == Attribute("userId"))
                                        .window(SlidingWindow::of(EventTime(Attribute("timestamp")), Days(9876), Milliseconds(3)))
                                        .selection(Attribute("field") > 0)
                                        .sink("PRINT");
        EXPECT_TRUE(parseAndCompareQueryPlans(inputQueryEventTime, queryEventTime));

        const auto inputQueryIngestionTime = "select * from (select * from purchases) AS purchases inner join (select * from tweets) AS "
                                             "tweets on purchases.userId = tweets.userId "
                                             "window sliding (size 10 ms, advance by 5 ms) WHERE field > 1234 INTO PRINT"s;
        const auto queryIngestionTime = Query::from("purchases")
                                            .joinWith(Query::from("tweets"))
                                            .where(Attribute("userId") == Attribute("userId"))
                                            .window(SlidingWindow::of(IngestionTime(), Milliseconds(10), Milliseconds(5)))
                                            .selection(Attribute("field") > 1234)
                                            .sink("PRINT");
        EXPECT_TRUE(parseAndCompareQueryPlans(inputQueryIngestionTime, queryIngestionTime));
    }
}

/// TODO #474: Add support for qualifier names in join functions
TEST_F(AntlrSQLQueryParserTest, DISABLED_simpleJoinTestSlidingWindowsWithFilterAndQualifierName)
{
    {
        /// Testing join with two streams that specify the join field names via the stream name and perform the join over a sliding window
        const auto inputQueryEventTime = "select * from (select * from purchases) AS purchases inner join (select * from tweets) AS "
                                         "tweets2 on purchases.userId = tweets.userId "
                                         "window sliding (timestamp, size 10 ms, advance by 5 ms) WHERE tweets2.field > 0 INTO PRINT"s;
        const auto queryEventTime = Query::from("purchases")
                                        .joinWith(Query::from("tweets"))
                                        .where(Attribute("userId") == Attribute("userId"))
                                        .window(SlidingWindow::of(EventTime(Attribute("timestamp")), Seconds(10), Seconds(5)))
                                        .selection(Attribute("tweets2.field") > 0)
                                        .sink("PRINT");
        EXPECT_TRUE(parseAndCompareQueryPlans(inputQueryEventTime, queryEventTime));

        const auto inputQueryIngestionTime = "select * from (select * from purchases) AS purchases2 inner join (select * from tweets) AS "
                                             "tweets on purchases.userId = tweets.userId "
                                             "window sliding (size 10 ms, advance by 5 ms) WHERE purchases2.field > 1234 INTO PRINT"s;
        const auto queryIngestionTime = Query::from("purchases")
                                            .joinWith(Query::from("tweets"))
                                            .where(Attribute("userId") == Attribute("userId"))
                                            .window(SlidingWindow::of(IngestionTime(), Seconds(10), Seconds(5)))
                                            .selection(Attribute("purchases2.field") > 1234)
                                            .sink("PRINT");
        EXPECT_TRUE(parseAndCompareQueryPlans(inputQueryIngestionTime, queryIngestionTime));
    }
}


TEST_F(AntlrSQLQueryParserTest, threeJoinTest)
{
    /// Testing join with two stream that have different field names and perform the join over a sliding window
    const auto inputQueryEventTime
        = "select * from (select * from purchases) inner join (select * from tweets) ON userId = id "
          "window sliding (ts1, size 10 day, advance by 5 ms) inner join (select * from sellers) ON id = sellerId "
          "window tumbling (ts2, size 30 minute) INTO PRINT"s;
    const auto queryEventTime = Query::from("purchases")
                                    .joinWith(Query::from("tweets"))
                                    .where(Attribute("userId") == Attribute("id"))
                                    .window(SlidingWindow::of(EventTime(Attribute("ts1")), Days(10), Milliseconds(5)))
                                    .joinWith(Query::from("sellers"))
                                    .where(Attribute("id") == Attribute("sellerId"))
                                    .window(TumblingWindow::of(EventTime(Attribute("ts2")), Minutes(30)))
                                    .sink("PRINT");
    EXPECT_TRUE(parseAndCompareQueryPlans(inputQueryEventTime, queryEventTime));

    const auto inputQueryIngestionTime
        = "select * from (select * from purchases) inner join (select * from tweets) ON userId = id "
          "window sliding (size 10 day, advance by 5 ms) inner join (select * from sellers) ON id = sellerId "
          "window sliding (size 30 minute, advance by 8 sec) INTO PRINT"s;
    const auto queryIngestionTime = Query::from("purchases")
                                        .joinWith(Query::from("tweets"))
                                        .where(Attribute("userId") == Attribute("id"))
                                        .window(SlidingWindow::of(IngestionTime(), Days(10), Milliseconds(5)))
                                        .joinWith(Query::from("sellers"))
                                        .where(Attribute("id") == Attribute("sellerId"))
                                        .window(SlidingWindow::of(IngestionTime(), Minutes(30), Seconds(8)))
                                        .sink("PRINT");
    EXPECT_TRUE(parseAndCompareQueryPlans(inputQueryIngestionTime, queryIngestionTime));
}

/// TODO #474: Add support for qualifier names in join functions
TEST_F(AntlrSQLQueryParserTest, DISABLED_threeJoinTestWithQualifierName)
{
    /// Testing join with two stream that have different field names and perform the join over a sliding window
    const auto inputQueryEventTime = "select * from (select * from purchases) as purchases2 inner join (select * from tweets) as tweets2 "
                                     "ON tweets2.userId = purchases2.id "
                                     "window sliding (ts1, size 10 day, advance by 5 ms) inner join (select * from sellers) as sellers2 ON "
                                     "purchases2.id = sellers2.sellerId "
                                     "window tumbling (ts2, size 30 minute) INTO PRINT"s;
    const auto queryEventTime = Query::from("purchases")
                                    .joinWith(Query::from("tweets"))
                                    .where(Attribute("tweets2.userId") == Attribute("purchases2.id"))
                                    .window(SlidingWindow::of(EventTime(Attribute("ts1")), Days(10), Milliseconds(5)))
                                    .joinWith(Query::from("sellers"))
                                    .where(Attribute("purchases2.id") == Attribute("sellers2.sellerId"))
                                    .window(TumblingWindow::of(EventTime(Attribute("ts2")), Minutes(30)))
                                    .sink("PRINT");
    EXPECT_TRUE(parseAndCompareQueryPlans(inputQueryEventTime, queryEventTime));

    const auto inputQueryIngestionTime = "select * from (select * from purchases) AS purchases2 inner join (select * from tweets) AS "
                                         "tweets2 ON tweets2.userId = purchases2.id "
                                         "window sliding (size 10 day, advance by 5 ms) inner join (select * from sellers) as sellers2 ON "
                                         "purchases2.id = sellers2.sellerId "
                                         "window sliding (size 30 minute, advance by 8 sec) INTO PRINT"s;
    const auto queryIngestionTime = Query::from("purchases")
                                        .joinWith(Query::from("tweets"))
                                        .where(Attribute("tweets2.userId") == Attribute("purchases2.id"))
                                        .window(SlidingWindow::of(IngestionTime(), Seconds(10), Seconds(5)))
                                        .joinWith(Query::from("sellers"))
                                        .where(Attribute("purchases2.id") == Attribute("sellers2.sellerId"))
                                        .window(SlidingWindow::of(IngestionTime(), Minutes(30), Seconds(8)))
                                        .sink("PRINT");
    EXPECT_TRUE(parseAndCompareQueryPlans(inputQueryIngestionTime, queryIngestionTime));
}

TEST_F(AntlrSQLQueryParserTest, threeJoinTestWithMultipleJoinkeyFunctions)
{
    /// Testing join with two stream that have different field names and perform the join over a sliding window
    const auto inputQueryEventTime
        = "select * from (select * from purchases) inner join (select * from tweets) ON userId = id and userId2 >= id2 "
          "window sliding (ts1, size 10 days, advance by 5 ms) inner join (select * from sellers) ON id = sellerId or id2 < sellerId2 "
          "window tumbling (ts2, size 30 minute) INTO PRINT"s;
    const auto queryEventTime = Query::from("purchases")
                                    .joinWith(Query::from("tweets"))
                                    .where(Attribute("userId") == Attribute("id") && Attribute("userId2") >= Attribute("id2"))
                                    .window(SlidingWindow::of(EventTime(Attribute("ts1")), Days(10), Milliseconds(5)))
                                    .joinWith(Query::from("sellers"))
                                    .where(Attribute("id") == Attribute("sellerId") || Attribute("id2") < Attribute("sellerId2"))
                                    .window(TumblingWindow::of(EventTime(Attribute("ts2")), Minutes(30)))
                                    .sink("PRINT");
    EXPECT_TRUE(parseAndCompareQueryPlans(inputQueryEventTime, queryEventTime));

    const auto inputQueryIngestionTime
        = "select * from (select * from purchases) inner join (select * from tweets) ON userId = id and userId2 >= id2 "
          "window sliding (size 12 days, advance by 5 ms) inner join (select * from sellers) ON id = sellerId or id2 < sellerId2 "
          "window tumbling (size 30 minute) INTO PRINT"s;
    const auto queryIngestionTime = Query::from("purchases")
                                        .joinWith(Query::from("tweets"))
                                        .where(Attribute("userId") == Attribute("id") && Attribute("userId2") >= Attribute("id2"))
                                        .window(SlidingWindow::of(IngestionTime(), Days(12), Milliseconds(5)))
                                        .joinWith(Query::from("sellers"))
                                        .where(Attribute("id") == Attribute("sellerId") || Attribute("id2") < Attribute("sellerId2"))
                                        .window(TumblingWindow::of(IngestionTime(), Minutes(30)))
                                        .sink("PRINT");
    EXPECT_TRUE(parseAndCompareQueryPlans(inputQueryIngestionTime, queryIngestionTime));
}

/// TODO #474: Add support for qualifier names in join functions
TEST_F(AntlrSQLQueryParserTest, DISABLED_threeJoinTestWithMultipleJoinkeyFunctionsWithQualifierName)
{
    /// Testing join with two stream that have different field names and perform the join over a sliding window
    const auto inputQueryEventTime = "select * from (select * from purchases) as purchases2 inner join (select * from tweets) as tweets2 "
                                     "ON purchases2.userId = tweets2.id and tweets2.userId2 >= tweets2.id2 "
                                     "window sliding (ts1, size 10 days, advance by 5 ms) inner join (select * from sellers) as sellers2 "
                                     "ON tweets2.id = sellers2.sellerId or tweets2.id2 < sellers2.sellerId2 "
                                     "window tumbling (ts2, size 30 minute) INTO PRINT"s;
    const auto queryEventTime = Query::from("purchases")
                                    .joinWith(Query::from("tweets"))
                                    .where(Attribute("userId") == Attribute("id") && Attribute("userId2") >= Attribute("id2"))
                                    .window(SlidingWindow::of(EventTime(Attribute("ts1")), Days(10), Milliseconds(5)))
                                    .joinWith(Query::from("sellers"))
                                    .where(Attribute("id") == Attribute("sellerId") || Attribute("id2") < Attribute("sellerId2"))
                                    .window(TumblingWindow::of(EventTime(Attribute("ts2")), Minutes(30)))
                                    .sink("PRINT");
    EXPECT_TRUE(parseAndCompareQueryPlans(inputQueryEventTime, queryEventTime));

    const auto inputQueryIngestionTime = "select * from (select * from purchases) as purchases2 inner join (select * from tweets) as "
                                         "tweets2 ON purchases2.userId = tweets2.id and userId2 >= tweets2.id2 "
                                         "window sliding (size 12 days, advance by 5 ms) inner join (select * from sellers) as sellers2 ON "
                                         "tweets2.id = sellers2.sellerId or tweets2.id2 < sellers2.sellerId2 "
                                         "window tumbling (size 30 minute) INTO PRINT"s;
    const auto queryIngestionTime = Query::from("purchases")
                                        .joinWith(Query::from("tweets"))
                                        .where(Attribute("userId") == Attribute("id") && Attribute("userId2") >= Attribute("id2"))
                                        .window(SlidingWindow::of(IngestionTime(), Days(12), Milliseconds(5)))
                                        .joinWith(Query::from("sellers"))
                                        .where(Attribute("id") == Attribute("sellerId") || Attribute("id2") < Attribute("sellerId2"))
                                        .window(TumblingWindow::of(IngestionTime(), Minutes(30)))
                                        .sink("PRINT");
    EXPECT_TRUE(parseAndCompareQueryPlans(inputQueryIngestionTime, queryIngestionTime));
}

TEST_F(AntlrSQLQueryParserTest, thetaJoinTest)
{
    /// Testing join with two stream that have different field names and perform the join over a sliding window
    const auto inputQueryEventTime
        = "select * from (select * from purchases) inner join (select * from tweets) on userId >= id window sliding (timestamp, size 10 sec, advance by 5 ms) INTO PRINT"s;
    const auto queryEventTime = Query::from("purchases")
                                    .joinWith(Query::from("tweets"))
                                    .where(Attribute("userId") >= Attribute("id"))
                                    .window(SlidingWindow::of(EventTime(Attribute("timestamp")), Seconds(10), Milliseconds(5)))
                                    .sink("PRINT");
    EXPECT_TRUE(parseAndCompareQueryPlans(inputQueryEventTime, queryEventTime));

    const auto inputQueryIngestionTime
        = "select * from (select * from purchases) inner join (select * from tweets) on userId >= id window sliding (size 10 ms, advance by 5 ms) INTO PRINT"s;
    const auto queryIngestionTime = Query::from("purchases")
                                        .joinWith(Query::from("tweets"))
                                        .where(Attribute("userId") >= Attribute("id"))
                                        .window(SlidingWindow::of(IngestionTime(), Milliseconds(10), Milliseconds(5)))
                                        .sink("PRINT");
    EXPECT_TRUE(parseAndCompareQueryPlans(inputQueryIngestionTime, queryIngestionTime));
}

/// TODO #474: Add support for qualifier names in join functions
TEST_F(AntlrSQLQueryParserTest, DISABLED_thetaJoinTestWithQualifierName)
{
    /// Testing join with two streams that specify the join field names via the stream name and perform the join over a sliding window
    const auto inputQueryEventTime
        = "select * from (select * from purchases) inner join (select * from tweets) on purchases.userId < tweets.userId window sliding (timestamp, size 23 days, advance by 5 sec) INTO PRINT"s;
    const auto queryEventTime = Query::from("purchases")
                                    .joinWith(Query::from("tweets"))
                                    .where(Attribute("userId") < Attribute("userId"))
                                    .window(SlidingWindow::of(EventTime(Attribute("timestamp")), Days(23), Seconds(5)))
                                    .sink("PRINT");
    EXPECT_TRUE(parseAndCompareQueryPlans(inputQueryEventTime, queryEventTime));

    const auto inputQueryIngestionTime
        = "select * from (select * from purchases) inner join (select * from tweets) on purchases.userId < tweets.userId window sliding (size 10 sec, advance by 5 sec) INTO PRINT"s;
    const auto queryIngestionTime = Query::from("purchases")
                                        .joinWith(Query::from("tweets"))
                                        .where(Attribute("userId") < Attribute("userId"))
                                        .window(SlidingWindow::of(IngestionTime(), Seconds(10), Seconds(5)))
                                        .sink("PRINT");
    EXPECT_TRUE(parseAndCompareQueryPlans(inputQueryIngestionTime, queryIngestionTime));
}

TEST_F(AntlrSQLQueryParserTest, thetaJoinTestNegatedJoinExpression)

{
    /// Testing join with two stream that have different field names and perform the join over a sliding window
    const auto inputQueryEventTime
        = "select * from (select * from purchases) inner join (select * from tweets) on !(userId < id) window sliding (timestamp, size 42 ms, advance by 1 ms) INTO PRINT"s;
    const auto queryEventTime = Query::from("purchases")
                                    .joinWith(Query::from("tweets"))
                                    .where(!(Attribute("userId") < Attribute("id")))
                                    .window(SlidingWindow::of(EventTime(Attribute("timestamp")), Milliseconds(42), Milliseconds(1)))
                                    .sink("PRINT");
    EXPECT_TRUE(parseAndCompareQueryPlans(inputQueryEventTime, queryEventTime));

    const auto inputQueryIngestionTime
        = "select * from (select * from purchases) inner join (select * from tweets) on !(userId < id) window sliding (size 42 ms, advance by 1 ms) INTO PRINT"s;
    const auto queryIngestionTime = Query::from("purchases")
                                        .joinWith(Query::from("tweets"))
                                        .where(!(Attribute("userId") < Attribute("id")))
                                        .window(SlidingWindow::of(IngestionTime(), Milliseconds(42), Milliseconds(1)))
                                        .sink("PRINT");
    EXPECT_TRUE(parseAndCompareQueryPlans(inputQueryIngestionTime, queryIngestionTime));
}

/// TODO #474: Add support for qualifier names in join functions
TEST_F(AntlrSQLQueryParserTest, DISABLED_thetaJoinTestNegatedJoinExpressionWithQualifierName)
{
    /// Testing join with two streams that specify the join field names via the stream name and perform the join over a sliding window
    const auto inputQueryEventTime
        = "select * from (select * from purchases) inner join (select * from tweets) on !(purchases.userId >= tweets.userId) window sliding (timestamp, size 10 ms, advance by 5 ms) INTO PRINT"s;
    const auto queryEventTime = Query::from("purchases")
                                    .joinWith(Query::from("tweets"))
                                    .where(Attribute("userId") < Attribute("userId"))
                                    .window(SlidingWindow::of(EventTime(Attribute("timestamp")), Seconds(10), Seconds(5)))
                                    .sink("PRINT");
    EXPECT_TRUE(parseAndCompareQueryPlans(inputQueryEventTime, queryEventTime));

    const auto inputQueryIngestionTime
        = "select * from (select * from purchases) inner join (select * from tweets) on !(purchases.userId >= tweets.userId) window sliding (size 10 ms, advance by 5 ms) INTO PRINT"s;
    const auto queryIngestionTime = Query::from("purchases")
                                        .joinWith(Query::from("tweets"))
                                        .where(Attribute("userId") < Attribute("userId"))
                                        .window(SlidingWindow::of(IngestionTime(), Seconds(10), Seconds(5)))
                                        .sink("PRINT");
    EXPECT_TRUE(parseAndCompareQueryPlans(inputQueryIngestionTime, queryIngestionTime));
}

TEST_F(AntlrSQLQueryParserTest, joinTestWithMultipleJoinkeyFunctions)
{
    /// Testing join with two stream that have different field names and perform the join over a sliding window
    const auto inputQueryEventTime
        = "select * from (select * from purchases) inner join (select * from tweets) on !(userId < id) and id >= sellerId window sliding (timestamp, size 10 sec, advance by 5 ms) INTO PRINT"s;
    const auto queryEventTime = Query::from("purchases")
                                    .joinWith(Query::from("tweets"))
                                    .where((!(Attribute("userId") < Attribute("id"))) && (Attribute("id") >= Attribute("sellerId")))
                                    .window(SlidingWindow::of(EventTime(Attribute("timestamp")), Seconds(10), Milliseconds(5)))
                                    .sink("PRINT");
    EXPECT_TRUE(parseAndCompareQueryPlans(inputQueryEventTime, queryEventTime));

    const auto inputQueryIngestionTime
        = "select * from (select * from purchases) inner join (select * from tweets) on !(userId < id) and id >= sellerId window sliding (size 10 ms, advance by 5 ms) INTO PRINT"s;
    const auto queryIngestionTime = Query::from("purchases")
                                        .joinWith(Query::from("tweets"))
                                        .where((!(Attribute("userId") < Attribute("id"))) && (Attribute("id") >= Attribute("sellerId")))
                                        .window(SlidingWindow::of(IngestionTime(), Milliseconds(10), Milliseconds(5)))
                                        .sink("PRINT");
    EXPECT_TRUE(parseAndCompareQueryPlans(inputQueryIngestionTime, queryIngestionTime));
}

/// TODO #474: Add support for qualifier names in join functions
TEST_F(AntlrSQLQueryParserTest, DISABLED_joinTestWithMultipleJoinkeyFunctionsWithQualifierNames)
{
    /// Testing join with two streams that specify the join field names via the stream name and perform the join over a sliding window
    const auto inputQueryEventTime
        = "select * from (select * from purchases) inner join (select * from tweets) on !(purchases.userId >= tweets.userId) && purchases.id >= tweets.sellerId window sliding (timestamp, size 10 ms, advance by 5 ms) INTO PRINT"s;
    const auto queryEventTime = Query::from("purchases")
                                    .joinWith(Query::from("tweets"))
                                    .where(Attribute("userId") < Attribute("userId") && Attribute("id") >= Attribute("sellerId"))
                                    .window(SlidingWindow::of(EventTime(Attribute("timestamp")), Seconds(10), Seconds(5)))
                                    .sink("PRINT");
    EXPECT_TRUE(parseAndCompareQueryPlans(inputQueryEventTime, queryEventTime));

    const auto inputQueryIngestionTime
        = "select * from (select * from purchases) inner join (select * from tweets) on !(purchases.userId >= tweets.userId) && purchases.id >= tweets.sellerId window sliding (size 10 ms, advance by 5 ms) INTO PRINT"s;
    const auto queryIngestionTime = Query::from("purchases")
                                        .joinWith(Query::from("tweets"))
                                        .where(Attribute("userId") < Attribute("userId") && Attribute("id") >= Attribute("sellerId"))
                                        .window(SlidingWindow::of(IngestionTime(), Seconds(10), Seconds(5)))
                                        .sink("PRINT");
    EXPECT_TRUE(parseAndCompareQueryPlans(inputQueryIngestionTime, queryIngestionTime));
}


TEST_F(AntlrSQLQueryParserTest, joinTestWithFilterAndMapAfterJoin)
{
    /// Todo #440: the grammar currently does not support a mixture of '*' and projections, therefore, we opted for using a projection in the test
    const auto inputQueryEventTime
        = "select (id2 + INT32(1)) AS userId2 from (select * from (select * from purchases) inner join (select * from tweets) on userId == "
          "id "
          "window sliding (timestamp, size 10 sec, advance by 5 ms)) where field >= INT32(23) and field2 <= INT32(12) into PRINT"s;
    const auto queryEventTime = Query::from("purchases")
                                    .joinWith(Query::from("tweets"))
                                    .where(Attribute("userId") == Attribute("id"))
                                    .window(SlidingWindow::of(EventTime(Attribute("timestamp")), Seconds(10), Milliseconds(5)))
                                    .selection(Attribute("field") >= 23 && Attribute("field2") <= 12)
                                    .map(Attribute("userId2") = Attribute("id2") + 1)
                                    .project(Attribute("userId2"))
                                    .sink("PRINT");
    EXPECT_TRUE(parseAndCompareQueryPlans(inputQueryEventTime, queryEventTime));

    /// Todo #440: the grammar currently does not support a mixture of '*' and projections, therefore, we opted for using a projection in the test
    const auto inputQueryIngestionTime
        = "select (id2 + INT32(1)) AS userId2 from (select * from (select * from purchases) inner join (select * from tweets) on userId == "
          "id "
          "window sliding (size 10 sec, advance by 5 ms)) where field >= INT32(23) or field2 <= INT32(12) into PRINT"s;
    const auto queryIngestionTime = Query::from("purchases")
                                        .joinWith(Query::from("tweets"))
                                        .where(Attribute("userId") == Attribute("id"))
                                        .window(SlidingWindow::of(IngestionTime(), Seconds(10), Milliseconds(5)))
                                        .selection(Attribute("field") >= 23 || Attribute("field2") <= 12)
                                        .map(Attribute("userId2") = Attribute("id2") + 1)
                                        .project(Attribute("userId2"))
                                        .sink("PRINT");
    EXPECT_TRUE(parseAndCompareQueryPlans(inputQueryIngestionTime, queryIngestionTime));
}

/// TODO #474: Add support for qualifier names in join functions
TEST_F(AntlrSQLQueryParserTest, DISABLED_joinTestWithFilterAndMapAfterJoinWithQualifierName)
{
    throw NotImplemented("We should do the same as in joinTestWithFilterAndMapAfterJoin but use qualifiernames");
    ASSERT_TRUE(false);
}


TEST_F(AntlrSQLQueryParserTest, globalWindowTest)
{
    const auto inputQueryEventTime
        = "select sum(id) as average_id from StreamName window sliding (timestamp, size 10 sec, advance by 5 ms) INTO PRINT"s;
    const auto queryEventTime = Query::from("StreamName")
                                    .window(SlidingWindow::of(EventTime(Attribute("timestamp")), Seconds(10), Milliseconds(5)))
                                    .apply(Sum(Attribute("id"))->as(Attribute("average_id")))
                                    .sink("PRINT");
    EXPECT_TRUE(parseAndCompareQueryPlans(inputQueryEventTime, queryEventTime));

    const auto inputQueryIngestionTime = "select min(id) from StreamName window sliding (size 1234 sec, advance by 9876 ms) INTO PRINT"s;
    const auto queryIngestionTime = Query::from("StreamName")
                                        .window(SlidingWindow::of(IngestionTime(), Seconds(1234), Milliseconds(9876)))
                                        .apply(Min(Attribute("id")))
                                        .sink("PRINT");
    EXPECT_TRUE(parseAndCompareQueryPlans(inputQueryIngestionTime, queryIngestionTime));
}

TEST_F(AntlrSQLQueryParserTest, keyedWindowTest)
{
    const auto inputQueryEventTime
        = "select avg(id) as average_id from StreamName GROUP BY grouped_field window sliding (timestamp, size 10 sec, advance by 5 ms) INTO PRINT"s;
    const auto queryEventTime = Query::from("StreamName")
                                    .window(SlidingWindow::of(EventTime(Attribute("timestamp")), Seconds(10), Milliseconds(5)))
                                    .byKey(Attribute("grouped_field"))
                                    .apply(Avg(Attribute("id"))->as(Attribute("average_id")))
                                    .sink("PRINT");
    EXPECT_TRUE(parseAndCompareQueryPlans(inputQueryEventTime, queryEventTime));

    const auto inputQueryIngestionTime
        = "select MAX(id) from StreamName GROUP BY grouped_field window sliding (size 10 sec, advance by 5 ms) INTO PRINT"s;
    const auto queryIngestionTime = Query::from("StreamName")
                                        .window(SlidingWindow::of(IngestionTime(), Seconds(10), Milliseconds(5)))
                                        .byKey(Attribute("grouped_field"))
                                        .apply(Max(Attribute("id")))
                                        .sink("PRINT");
    EXPECT_TRUE(parseAndCompareQueryPlans(inputQueryIngestionTime, queryIngestionTime));
}

TEST_F(AntlrSQLQueryParserTest, multipleKeyedWindowTestWithHaving)
{
    const auto inputQueryEventTime
        = "select avg(id) as average_id from StreamName GROUP BY (grouped_field_1, grouped_field_2, grouped_field_3)  window tumbling (timestamp, size 10 days) HAVING average_id > INT32(24) and average_id < INT32(100) INTO PRINT"s;
    const auto queryEventTime = Query::from("StreamName")
                                    .window(TumblingWindow::of(EventTime(Attribute("timestamp")), Days(10)))
                                    .byKey(Attribute("grouped_field_1"), Attribute("grouped_field_2"), Attribute("grouped_field_3"))
                                    .apply(Avg(Attribute("id"))->as(Attribute("average_id")))
                                    .selection(Attribute("average_id") > 24 && Attribute("average_id") < 100)
                                    .sink("PRINT");
    EXPECT_TRUE(parseAndCompareQueryPlans(inputQueryEventTime, queryEventTime));

    const auto inputQueryIngestionTime
        = "select avg(id) as average_id from StreamName GROUP BY (grouped_field_1, grouped_field_2, grouped_field_3) window sliding (size 10 sec, advance by 5 ms) HAVING INT32(24) < average_id and average_id < INT32(100) INTO PRINT"s;
    const auto queryIngestionTime = Query::from("StreamName")
                                        .window(SlidingWindow::of(IngestionTime(), Seconds(10), Milliseconds(5)))
                                        .byKey(Attribute("grouped_field_1"), Attribute("grouped_field_2"), Attribute("grouped_field_3"))
                                        .apply(Avg(Attribute("id"))->as(Attribute("average_id")))
                                        .selection(24 < Attribute("average_id") && Attribute("average_id") < 100)
                                        .sink("PRINT");
    EXPECT_TRUE(parseAndCompareQueryPlans(inputQueryIngestionTime, queryIngestionTime));
}

TEST_F(AntlrSQLQueryParserTest, multipleKeyedMultipleAggFunctionsWindowTestWithHaving)
{
    const auto inputQueryEventTime
        = "select avg(id) as average_id, sum(id2), max(id3) as max_id from StreamName GROUP BY (grouped_field_1, grouped_field_2, grouped_field_3) window sliding (timestamp, size 10 sec, advance by 5 ms) HAVING average_id > INT32(24) and max_id < INT32(100) INTO PRINT"s;
    const auto queryEventTime
        = Query::from("StreamName")
              .window(SlidingWindow::of(EventTime(Attribute("timestamp")), Seconds(10), Milliseconds(5)))
              .byKey(Attribute("grouped_field_1"), Attribute("grouped_field_2"), Attribute("grouped_field_3"))
              .apply(
                  Avg(Attribute("id"))->as(Attribute("average_id")), Sum(Attribute("id2")), Max(Attribute("id3"))->as(Attribute("max_id")))
              .selection(Attribute("average_id") > 24 && Attribute("max_id") < 100)
              .sink("PRINT");
    EXPECT_TRUE(parseAndCompareQueryPlans(inputQueryEventTime, queryEventTime));

    const auto inputQueryIngestionTime
        = "select avg(id) as average_id, sum(id2), max(id3) as max_id from StreamName GROUP BY (grouped_field_1, grouped_field_2, grouped_field_3) window sliding (size 10 sec, advance by 5 ms) HAVING average_id > INT32(24) and max_id < INT32(100) INTO PRINT"s;
    const auto queryIngestionTime
        = Query::from("StreamName")
              .window(SlidingWindow::of(IngestionTime(), Seconds(10), Milliseconds(5)))
              .byKey(Attribute("grouped_field_1"), Attribute("grouped_field_2"), Attribute("grouped_field_3"))
              .apply(
                  Avg(Attribute("id"))->as(Attribute("average_id")), Sum(Attribute("id2")), Max(Attribute("id3"))->as(Attribute("max_id")))
              .selection(Attribute("average_id") > 24 && Attribute("max_id") < 100)
              .sink("PRINT");
    EXPECT_TRUE(parseAndCompareQueryPlans(inputQueryIngestionTime, queryIngestionTime));
}

TEST_F(AntlrSQLQueryParserTest, multipleKeyedMultipleAggFunctionsWindowTestWithHavingBeforeJoin)
{
    const auto inputQueryEventTime
        = "select * from (select avg(id) as average_id, sum(id2), max(id3) as max_id from StreamName GROUP BY "
          "(grouped_field_1, grouped_field_2, grouped_field_3) window sliding (timestamp, size 10 sec, advance "
          "by 5 ms) HAVING average_id > INT32(24) and max_id < INT32(100))"
          " INNER JOIN (select * from stream2) ON average_id = id2 window tumbling (timestamp, size 1 day) INTO PRINT"s;
    const auto queryEventTime
        = Query::from("StreamName")
              .window(SlidingWindow::of(EventTime(Attribute("timestamp")), Seconds(10), Milliseconds(5)))
              .byKey(Attribute("grouped_field_1"), Attribute("grouped_field_2"), Attribute("grouped_field_3"))
              .apply(
                  Avg(Attribute("id"))->as(Attribute("average_id")), Sum(Attribute("id2")), Max(Attribute("id3"))->as(Attribute("max_id")))
              .selection(Attribute("average_id") > 24 && Attribute("max_id") < 100)
              .joinWith(Query::from("stream2"))
              .where(Attribute("average_id") == Attribute("id2"))
              .window(TumblingWindow::of(EventTime(Attribute("timestamp")), Days(1)))
              .sink("PRINT");
    EXPECT_TRUE(parseAndCompareQueryPlans(inputQueryEventTime, queryEventTime));

    const auto inputQueryIngestionTime
        = "select * from (select avg(id) as average_id, sum(id2), max(id3) as max_id from StreamName GROUP BY "
          "(grouped_field_1, grouped_field_2, grouped_field_3) window sliding (size 10 sec, advance "
          "by 5 ms) HAVING average_id > INT32(24) and max_id < INT32(100))"
          " INNER JOIN (select * from stream2) ON average_id = id2 window tumbling (timestamp, size 12 day) INTO PRINT"s;
    const auto queryIngestionTime
        = Query::from("StreamName")
              .window(SlidingWindow::of(IngestionTime(), Seconds(10), Milliseconds(5)))
              .byKey(Attribute("grouped_field_1"), Attribute("grouped_field_2"), Attribute("grouped_field_3"))
              .apply(
                  Avg(Attribute("id"))->as(Attribute("average_id")), Sum(Attribute("id2")), Max(Attribute("id3"))->as(Attribute("max_id")))
              .selection(Attribute("average_id") > 24 && Attribute("max_id") < 100)
              .joinWith(Query::from("stream2"))
              .where(Attribute("average_id") == Attribute("id2"))
              .window(TumblingWindow::of(EventTime(Attribute("timestamp")), Days(12)))
              .sink("PRINT");
    EXPECT_TRUE(parseAndCompareQueryPlans(inputQueryIngestionTime, queryIngestionTime));
}

TEST_F(AntlrSQLQueryParserTest, multipleKeyedMultipleAggFunctionsWindowTestWithHavingAfterJoin)
{
    const auto inputQueryEventTime
        = "select avg(id) as average_id, sum(id2), max(id3) as max_id from (select * from (select * from stream1) INNER JOIN "
          "(select * from stream2) ON id = id2 window tumbling(timestamp, size 1 hour))"
          " GROUP BY (grouped_field_1, grouped_field_2, grouped_field_3) window sliding (timestamp, size 10 sec, advance by 5 ms) HAVING average_id > INT32(24) and max_id < INT32(123) INTO PRINT"s;
    const auto queryEventTime
        = Query::from("stream1")
              .joinWith(Query::from("stream2"))
              .where(Attribute("id") == Attribute("id2"))
              .window(TumblingWindow::of(EventTime(Attribute("timestamp")), Hours(1)))
              .window(SlidingWindow::of(EventTime(Attribute("timestamp")), Seconds(10), Milliseconds(5)))
              .byKey(Attribute("grouped_field_1"), Attribute("grouped_field_2"), Attribute("grouped_field_3"))
              .apply(
                  Avg(Attribute("id"))->as(Attribute("average_id")), Sum(Attribute("id2")), Max(Attribute("id3"))->as(Attribute("max_id")))
              .selection(Attribute("average_id") > 24 && Attribute("max_id") < 123)
              .sink("PRINT");
    EXPECT_TRUE(parseAndCompareQueryPlans(inputQueryEventTime, queryEventTime));

    const auto inputQueryIngestionTime
        = "select avg(id) as average_id, sum(id2), max(id3) as max_id from (select * from (select * from stream1) INNER JOIN "
          "(select * from stream2) ON id = id2 window tumbling(timestamp, size 1 hour))"
          " GROUP BY (grouped_field_1, grouped_field_2, grouped_field_3) window sliding (size 10 sec, advance by 5 ms) HAVING average_id > INT32(24) and max_id >= INT32(456) INTO PRINT"s;
    const auto queryIngestionTime
        = Query::from("stream1")
              .joinWith(Query::from("stream2"))
              .where(Attribute("id") == Attribute("id2"))
              .window(TumblingWindow::of(EventTime(Attribute("timestamp")), Hours(1)))
              .window(SlidingWindow::of(IngestionTime(), Seconds(10), Milliseconds(5)))
              .byKey(Attribute("grouped_field_1"), Attribute("grouped_field_2"), Attribute("grouped_field_3"))
              .apply(
                  Avg(Attribute("id"))->as(Attribute("average_id")), Sum(Attribute("id2")), Max(Attribute("id3"))->as(Attribute("max_id")))
              .selection(Attribute("average_id") > 24 && Attribute("max_id") >= 456)
              .sink("PRINT");
    EXPECT_TRUE(parseAndCompareQueryPlans(inputQueryIngestionTime, queryIngestionTime));
}

TEST_F(AntlrSQLQueryParserTest, failProjectJoinKeyword)
{
    const auto inputQuery = "SELECT JOIN FROM stream"s;
    EXPECT_ANY_THROW(AntlrSQLQueryParser::createLogicalQueryPlanFromSQLString(inputQuery));
<<<<<<< HEAD
}

TEST_F(AntlrSQLQueryParserTest, inferModelTest)
{
    /// Inference in SELECT clause
    {
        const std::string antlrQueryString = "SELECT INFER_MODEL(\"/tmp/model1.tf\", (f1, f2, f3), (p1, p2)), "
                                             "INFER_MODEL(\"/tmp/model2.tf\", (f1, f2, f3, f4), (v1)) "
                                             "FROM stream "
                                             "INTO sink";
        const auto internalLogicalQuery
            = Query::from("stream")
                    .inferModel("/tmp/model1.tf",
                        {Attribute("f1"), Attribute("f2"), Attribute("f3")},
                        {Attribute("p1", BasicType::FLOAT32), Attribute("p2", BasicType::FLOAT32)})
                    .inferModel("/tmp/model2.tf",
                        {Attribute("f1"), Attribute("f2"), Attribute("f3"), Attribute("f4")},
                        {Attribute("v1", BasicType::FLOAT32)})
                    .project(Attribute("p1"), Attribute("p2"), Attribute("v1"))
                    .sink("sink");
        EXPECT_TRUE(parseAndCompareQueryPlans(antlrQueryString, internalLogicalQuery));
    }

    /// Inference in WHERE clause
    {
        const std::string antlrQueryString = "SELECT id, INFER_MODEL(\"/tmp/model1.tf\", (f1, f2, f3), (p1, p2)) "
                                             "FROM stream "
                                             "WHERE INFER_MODEL(\"/tmp/model2.tf\", (f1, f2, f3, f4), (v1)) > 100 "
                                             "AND p1 > 0 "
                                             "INTO sink";
        const auto internalLogicalQuery
            = Query::from("stream")
                    .inferModel("/tmp/model1.tf",
                        {Attribute("f1"), Attribute("f2"), Attribute("f3")},
                        {Attribute("p1", BasicType::FLOAT32), Attribute("p2", BasicType::FLOAT32)})
                    .inferModel("/tmp/model2.tf",
                        {Attribute("f1"), Attribute("f2"), Attribute("f3"), Attribute("f4")},
                        {Attribute("v1", BasicType::FLOAT32)})
                    .selection(Attribute("v1") > 100 && Attribute("p1") > 0)
                    .project(Attribute("id"), Attribute("p1"), Attribute("p2"))
                    .sink("sink");
        EXPECT_TRUE(parseAndCompareQueryPlans(antlrQueryString, internalLogicalQuery));
    }

    /// Aggregated fields as the inference input
    {
        const std::string antlrQueryString = "SELECT INFER_MODEL(\"/tmp/model1.tf\", (AVG(f1) AS avg_f1, MIN(f2) AS min_f2, MAX(f3)), (p1, p2)) "
                                             "FROM stream "
                                             "GROUP BY f4 "
                                             "WINDOW TUMBLING(ts, SIZE 10 SEC) "
                                             "INTO sink";
        const auto internalLogicalQuery
            = Query::from("stream")
                    .window(TumblingWindow::of(EventTime(Attribute("ts")), Seconds(10)))
                    .byKey(Attribute("f4"))
                    .apply(Avg(Attribute("f1"))->as(Attribute("avg_f1")),
                           Min(Attribute("f2"))->as(Attribute("min_f2")),
                           Max(Attribute("f3")))
                    .inferModel("/tmp/model1.tf",
                        {Attribute("avg_f1"), Attribute("min_f2"), Attribute("f3")},
                        {Attribute("p1", BasicType::FLOAT32), Attribute("p2", BasicType::FLOAT32)})
                    .sink("sink");
        EXPECT_TRUE(parseAndCompareQueryPlans(antlrQueryString, internalLogicalQuery));
    }
=======
>>>>>>> bea0e1dc
}<|MERGE_RESOLUTION|>--- conflicted
+++ resolved
@@ -57,11 +57,7 @@
     /// 'Query::from("window").map(Attribute("new_id").project(Attribute("new_id"))' is diffuclt/impossible to create using the SQL syntax.
     /// Given that a projection first should be more efficient, this seems to be ok for now.
     {
-<<<<<<< HEAD
-        const std::string antlrQueryString = "SELECT (id*3) AS new_id FROM stream INTO File";
-=======
         const std::string antlrQueryString = "SELECT (id * INT32(3)) AS new_id FROM stream INTO File";
->>>>>>> bea0e1dc
         const auto internalLogicalQuery
             = Query::from("stream").map(Attribute("new_id") = Attribute("id") * 3).project(Attribute("new_id")).sink("File");
         EXPECT_TRUE(parseAndCompareQueryPlans(antlrQueryString, internalLogicalQuery));
@@ -852,71 +848,4 @@
 {
     const auto inputQuery = "SELECT JOIN FROM stream"s;
     EXPECT_ANY_THROW(AntlrSQLQueryParser::createLogicalQueryPlanFromSQLString(inputQuery));
-<<<<<<< HEAD
-}
-
-TEST_F(AntlrSQLQueryParserTest, inferModelTest)
-{
-    /// Inference in SELECT clause
-    {
-        const std::string antlrQueryString = "SELECT INFER_MODEL(\"/tmp/model1.tf\", (f1, f2, f3), (p1, p2)), "
-                                             "INFER_MODEL(\"/tmp/model2.tf\", (f1, f2, f3, f4), (v1)) "
-                                             "FROM stream "
-                                             "INTO sink";
-        const auto internalLogicalQuery
-            = Query::from("stream")
-                    .inferModel("/tmp/model1.tf",
-                        {Attribute("f1"), Attribute("f2"), Attribute("f3")},
-                        {Attribute("p1", BasicType::FLOAT32), Attribute("p2", BasicType::FLOAT32)})
-                    .inferModel("/tmp/model2.tf",
-                        {Attribute("f1"), Attribute("f2"), Attribute("f3"), Attribute("f4")},
-                        {Attribute("v1", BasicType::FLOAT32)})
-                    .project(Attribute("p1"), Attribute("p2"), Attribute("v1"))
-                    .sink("sink");
-        EXPECT_TRUE(parseAndCompareQueryPlans(antlrQueryString, internalLogicalQuery));
-    }
-
-    /// Inference in WHERE clause
-    {
-        const std::string antlrQueryString = "SELECT id, INFER_MODEL(\"/tmp/model1.tf\", (f1, f2, f3), (p1, p2)) "
-                                             "FROM stream "
-                                             "WHERE INFER_MODEL(\"/tmp/model2.tf\", (f1, f2, f3, f4), (v1)) > 100 "
-                                             "AND p1 > 0 "
-                                             "INTO sink";
-        const auto internalLogicalQuery
-            = Query::from("stream")
-                    .inferModel("/tmp/model1.tf",
-                        {Attribute("f1"), Attribute("f2"), Attribute("f3")},
-                        {Attribute("p1", BasicType::FLOAT32), Attribute("p2", BasicType::FLOAT32)})
-                    .inferModel("/tmp/model2.tf",
-                        {Attribute("f1"), Attribute("f2"), Attribute("f3"), Attribute("f4")},
-                        {Attribute("v1", BasicType::FLOAT32)})
-                    .selection(Attribute("v1") > 100 && Attribute("p1") > 0)
-                    .project(Attribute("id"), Attribute("p1"), Attribute("p2"))
-                    .sink("sink");
-        EXPECT_TRUE(parseAndCompareQueryPlans(antlrQueryString, internalLogicalQuery));
-    }
-
-    /// Aggregated fields as the inference input
-    {
-        const std::string antlrQueryString = "SELECT INFER_MODEL(\"/tmp/model1.tf\", (AVG(f1) AS avg_f1, MIN(f2) AS min_f2, MAX(f3)), (p1, p2)) "
-                                             "FROM stream "
-                                             "GROUP BY f4 "
-                                             "WINDOW TUMBLING(ts, SIZE 10 SEC) "
-                                             "INTO sink";
-        const auto internalLogicalQuery
-            = Query::from("stream")
-                    .window(TumblingWindow::of(EventTime(Attribute("ts")), Seconds(10)))
-                    .byKey(Attribute("f4"))
-                    .apply(Avg(Attribute("f1"))->as(Attribute("avg_f1")),
-                           Min(Attribute("f2"))->as(Attribute("min_f2")),
-                           Max(Attribute("f3")))
-                    .inferModel("/tmp/model1.tf",
-                        {Attribute("avg_f1"), Attribute("min_f2"), Attribute("f3")},
-                        {Attribute("p1", BasicType::FLOAT32), Attribute("p2", BasicType::FLOAT32)})
-                    .sink("sink");
-        EXPECT_TRUE(parseAndCompareQueryPlans(antlrQueryString, internalLogicalQuery));
-    }
-=======
->>>>>>> bea0e1dc
 }