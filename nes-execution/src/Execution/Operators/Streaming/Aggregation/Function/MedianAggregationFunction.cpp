--- conflicted
+++ resolved
@@ -49,14 +49,9 @@
 {
     /// Adding the record to the paged vector. We are storing the full record in the paged vector for now.
     const auto memArea = static_cast<nautilus::val<int8_t*>>(aggregationState);
-<<<<<<< HEAD
-    const Nautilus::Interface::PagedVectorRef pagedVectorRef(memArea, memProviderPagedVector, pipelineMemoryProvider.bufferProvider);
-    pagedVectorRef.writeRecord(record, pipelineMemoryProvider.bufferProvider);
-=======
     const Nautilus::Interface::PagedVectorRef pagedVectorRef(
         memArea, memProviderPagedVector, executionContext.pipelineMemoryProvider.bufferProvider);
     pagedVectorRef.writeRecord(record, executionContext.pipelineMemoryProvider.bufferProvider);
->>>>>>> 36a0cb4c
 }
 
 void MedianAggregationFunction::combine(
