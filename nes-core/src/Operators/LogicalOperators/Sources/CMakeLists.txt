--- conflicted
+++ resolved
@@ -31,9 +31,6 @@
         BenchmarkSourceDescriptor.cpp
         MaterializedViewSourceDescriptor.cpp
         TCPSourceDescriptor.cpp
-<<<<<<< HEAD
+        ArrowSourceDescriptor.cpp
         LoRaWANProxySourceDescriptor.cpp
-=======
-        ArrowSourceDescriptor.cpp
->>>>>>> 88992931
 )