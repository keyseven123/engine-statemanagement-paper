
# Licensed under the Apache License, Version 2.0 (the "License");
# you may not use this file except in compliance with the License.
# You may obtain a copy of the License at

#    https://www.apache.org/licenses/LICENSE-2.0

# Unless required by applicable law or agreed to in writing, software
# distributed under the License is distributed on an "AS IS" BASIS,
# WITHOUT WARRANTIES OR CONDITIONS OF ANY KIND, either express or implied.
# See the License for the specific language governing permissions and
# limitations under the License.

add_source_files(nes-core
        OperatorSerializationUtil.cpp
        DataTypeSerializationUtil.cpp
        SchemaSerializationUtil.cpp
        ExpressionSerializationUtil.cpp
        QueryPlanSerializationUtil.cpp
        ShapeTypeSerializationUtil.cpp
<<<<<<< HEAD
        UdfSerializationUtil.cpp
        EndDeviceProtocolSerializationUtil.cpp
=======
        UDFSerializationUtil.cpp
>>>>>>> 29c619d5
)<|MERGE_RESOLUTION|>--- conflicted
+++ resolved
@@ -18,10 +18,6 @@
         ExpressionSerializationUtil.cpp
         QueryPlanSerializationUtil.cpp
         ShapeTypeSerializationUtil.cpp
-<<<<<<< HEAD
-        UdfSerializationUtil.cpp
         EndDeviceProtocolSerializationUtil.cpp
-=======
         UDFSerializationUtil.cpp
->>>>>>> 29c619d5
 )