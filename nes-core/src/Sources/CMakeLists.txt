--- conflicted
+++ resolved
@@ -28,11 +28,8 @@
         MaterializedViewSource.cpp
         TCPSource.cpp
         KafkaSource.cpp
-<<<<<<< HEAD
         LoRaWANProxySource.cpp
-=======
         ArrowSource.cpp
->>>>>>> 88992931
 )
 add_subdirectory(Parsers)
 
