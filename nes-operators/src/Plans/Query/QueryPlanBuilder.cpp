/*
    Licensed under the Apache License, Version 2.0 (the "License");
    you may not use this file except in compliance with the License.
    You may obtain a copy of the License at

        https://www.apache.org/licenses/LICENSE-2.0

    Unless required by applicable law or agreed to in writing, software
    distributed under the License is distributed on an "AS IS" BASIS,
    WITHOUT WARRANTIES OR CONDITIONS OF ANY KIND, either express or implied.
    See the License for the specific language governing permissions and
    limitations under the License.
*/

#include <cstdint>
#include <iostream>
#include <memory>
#include <string>
#include <utility>
#include <vector>
#include <API/AttributeField.hpp>
#include <Functions/LogicalFunctions/NodeFunctionEquals.hpp>
#include <Functions/NodeFunction.hpp>
#include <Functions/NodeFunctionConstantValue.hpp>
#include <Functions/NodeFunctionFieldAccess.hpp>
#include <Functions/NodeFunctionFieldAssignment.hpp>
#include <Functions/NodeFunctionFieldRename.hpp>
#include <Identifiers/Identifiers.hpp>
#include <Measures/TimeCharacteristic.hpp>
<<<<<<< HEAD
#include <Measures/TimeMeasure.hpp>
=======
>>>>>>> 36a0cb4c
#include <Operators/LogicalOperators/Inference/LogicalInferModelNameOperator.hpp>
#include <Operators/LogicalOperators/LogicalBinaryOperator.hpp>
#include <Operators/LogicalOperators/LogicalLimitOperator.hpp>
#include <Operators/LogicalOperators/LogicalMapOperator.hpp>
#include <Operators/LogicalOperators/LogicalProjectionOperator.hpp>
#include <Operators/LogicalOperators/LogicalSelectionOperator.hpp>
#include <Operators/LogicalOperators/LogicalUnionOperator.hpp>
#include <Operators/LogicalOperators/RenameSourceOperator.hpp>
#include <Operators/LogicalOperators/Sinks/SinkLogicalOperator.hpp>
#include <Operators/LogicalOperators/Sources/SourceNameLogicalOperator.hpp>
#include <Operators/LogicalOperators/Watermarks/EventTimeWatermarkStrategyDescriptor.hpp>
#include <Operators/LogicalOperators/Watermarks/IngestionTimeWatermarkStrategyDescriptor.hpp>
#include <Operators/LogicalOperators/Watermarks/WatermarkAssignerLogicalOperator.hpp>
#include <Operators/LogicalOperators/Watermarks/WatermarkStrategyDescriptor.hpp>
#include <Operators/LogicalOperators/Windows/Aggregations/WindowAggregationDescriptor.hpp>
#include <Operators/LogicalOperators/Windows/Joins/LogicalJoinOperator.hpp>
#include <Operators/LogicalOperators/Windows/LogicalWindowDescriptor.hpp>
#include <Operators/LogicalOperators/Windows/LogicalWindowOperator.hpp>
#include <Operators/Operator.hpp>
#include <Plans/Query/QueryPlan.hpp>
#include <Plans/Query/QueryPlanBuilder.hpp>
#include <Types/TimeBasedWindowType.hpp>
#include <Types/WindowType.hpp>
#include <Util/Common.hpp>
#include <Util/Logger/Logger.hpp>
#include <Util/Placement/PlacementConstants.hpp>
#include <ErrorHandling.hpp>

namespace NES
{
std::shared_ptr<QueryPlan> QueryPlanBuilder::createQueryPlan(std::string logicalSourceName)
{
    NES_TRACE("QueryPlanBuilder: create query plan for input source  {}", logicalSourceName);
    Configurations::DescriptorConfig::Config SourceDescriptorConfig{};
    auto sourceOperator = std::make_shared<SourceNameLogicalOperator>(logicalSourceName, getNextOperatorId());
    auto queryPlan = QueryPlan::create(sourceOperator);
    queryPlan->setSourceConsumed(logicalSourceName);
    return queryPlan;
}

std::shared_ptr<QueryPlan>
QueryPlanBuilder::addProjection(const std::vector<std::shared_ptr<NodeFunction>>& functions, std::shared_ptr<QueryPlan> queryPlan)
{
    NES_TRACE("QueryPlanBuilder: add projection operator to query plan");
    const std::shared_ptr<Operator> op = std::make_shared<LogicalProjectionOperator>(functions, getNextOperatorId());
    queryPlan->appendOperatorAsNewRoot(op);
    return queryPlan;
}

std::shared_ptr<QueryPlan> QueryPlanBuilder::addRename(const std::string& newSourceName, std::shared_ptr<QueryPlan> queryPlan)
{
    NES_TRACE("QueryPlanBuilder: add rename operator to query plan");
    auto op = std::make_shared<RenameSourceOperator>(newSourceName, getNextOperatorId());
    queryPlan->appendOperatorAsNewRoot(op);
    return queryPlan;
}

std::shared_ptr<QueryPlan>
QueryPlanBuilder::addSelection(const std::shared_ptr<NodeFunction>& selectionFunction, std::shared_ptr<QueryPlan> queryPlan)
{
    NES_TRACE("QueryPlanBuilder: add selection operator to query plan");
    if (!selectionFunction->getNodesByType<NodeFunctionFieldRename>().empty())
    {
        throw UnsupportedQuery("Selection predicate cannot have a FieldRenameFunction");
    }
    const std::shared_ptr<Operator> op = std::make_shared<LogicalSelectionOperator>(selectionFunction, getNextOperatorId());
    queryPlan->appendOperatorAsNewRoot(op);
    return queryPlan;
}

std::shared_ptr<QueryPlan> QueryPlanBuilder::addLimit(const uint64_t limit, std::shared_ptr<QueryPlan> queryPlan)
{
    NES_TRACE("QueryPlanBuilder: add limit operator to query plan");
    const std::shared_ptr<Operator> op = std::make_shared<LogicalLimitOperator>(limit, getNextOperatorId());
    queryPlan->appendOperatorAsNewRoot(op);
    return queryPlan;
}

std::shared_ptr<QueryPlan>
QueryPlanBuilder::addMap(const std::shared_ptr<NodeFunctionFieldAssignment>& mapFunction, std::shared_ptr<QueryPlan> queryPlan)
{
    NES_TRACE("QueryPlanBuilder: add map operator to query plan");
    if (!mapFunction->getNodesByType<NodeFunctionFieldRename>().empty())
    {
        throw UnsupportedQuery("Map function cannot have a FieldRenameFunction");
    }
    const std::shared_ptr<Operator> op = std::make_shared<LogicalMapOperator>(mapFunction, getNextOperatorId());
    queryPlan->appendOperatorAsNewRoot(op);
    return queryPlan;
}

std::shared_ptr<QueryPlan> QueryPlanBuilder::addInferModel(
<<<<<<< HEAD
    const std::string& model,
    const std::vector<std::shared_ptr<NodeFunction>>& inputFields,
    std::shared_ptr<QueryPlan> queryPlan)
=======
    const std::string& model, const std::vector<std::shared_ptr<NodeFunction>>& inputFields, std::shared_ptr<QueryPlan> queryPlan)
>>>>>>> 36a0cb4c
{
    NES_TRACE("QueryPlanBuilder: add map inferModel to query plan");
    const std::shared_ptr<Operator> op
        = std::make_shared<NES::InferModel::LogicalInferModelNameOperator>(getNextOperatorId(), model, inputFields);
    queryPlan->appendOperatorAsNewRoot(op);
    return queryPlan;
}

std::shared_ptr<QueryPlan> QueryPlanBuilder::addWindowAggregation(
    std::shared_ptr<QueryPlan> queryPlan,
    const std::shared_ptr<Windowing::WindowType>& windowType,
    const std::vector<std::shared_ptr<Windowing::WindowAggregationDescriptor>>& windowAggs,
    const std::vector<std::shared_ptr<NodeFunctionFieldAccess>>& onKeys)
{
    PRECONDITION(not queryPlan->getRootOperators().empty(), "invalid query plan, as the root operator is empty");

    if (const auto timeBasedWindowType = std::dynamic_pointer_cast<Windowing::TimeBasedWindowType>(windowType))
    {
        /// check if query contain watermark assigner, and add if missing (as default behaviour)
        if (not NES::Util::instanceOf<WatermarkAssignerLogicalOperator>(queryPlan->getRootOperators()[0]))
            NES_DEBUG("add default watermark strategy as non is provided");

        switch (timeBasedWindowType->getTimeCharacteristic()->getType())
        {
            case Windowing::TimeCharacteristic::Type::IngestionTime:
                queryPlan->appendOperatorAsNewRoot(
                    std::make_shared<WatermarkAssignerLogicalOperator>(
                        Windowing::IngestionTimeWatermarkStrategyDescriptor::create(), getNextOperatorId()));
                break;
            case Windowing::TimeCharacteristic::Type::EventTime:
                queryPlan->appendOperatorAsNewRoot(
                    std::make_shared<WatermarkAssignerLogicalOperator>(
                        Windowing::EventTimeWatermarkStrategyDescriptor::create(
                            NodeFunctionFieldAccess::create(timeBasedWindowType->getTimeCharacteristic()->field->getName()),
                            timeBasedWindowType->getTimeCharacteristic()->getTimeUnit()),
                        getNextOperatorId()));
                break;
        }
    }
    else
    {
        throw NotImplemented("Only TimeBasedWindowType is supported for now");
    }


    auto inputSchema = queryPlan->getRootOperators()[0]->getOutputSchema();
    const auto windowDefinition = Windowing::LogicalWindowDescriptor::create(onKeys, windowAggs, windowType);
    const auto windowOperator = std::make_shared<LogicalWindowOperator>(windowDefinition, getNextOperatorId());

    queryPlan->appendOperatorAsNewRoot(windowOperator);
    return queryPlan;
}

std::shared_ptr<QueryPlan>
QueryPlanBuilder::addUnion(std::shared_ptr<QueryPlan> leftQueryPlan, const std::shared_ptr<QueryPlan>& rightQueryPlan)
{
    NES_TRACE("QueryPlanBuilder: unionWith the subQuery to current query plan");
    const std::shared_ptr<Operator> op = std::make_shared<LogicalUnionOperator>(getNextOperatorId());
    leftQueryPlan = addBinaryOperatorAndUpdateSource(op, leftQueryPlan, rightQueryPlan);
    return leftQueryPlan;
}

std::shared_ptr<QueryPlan> QueryPlanBuilder::addJoin(
    std::shared_ptr<QueryPlan> leftQueryPlan,
    std::shared_ptr<QueryPlan> rightQueryPlan,
    const std::shared_ptr<NodeFunction>& joinFunction,
    const std::shared_ptr<Windowing::WindowType>& windowType,
    Join::LogicalJoinDescriptor::JoinType joinType = Join::LogicalJoinDescriptor::JoinType::CARTESIAN_PRODUCT)
{
    NES_TRACE("QueryPlanBuilder: Iterate over all ExpressionNode to check join field.");
    std::unordered_set<std::shared_ptr<NodeFunctionBinary>> visitedFunctions;
    auto bfsIterator = BreadthFirstNodeIterator(joinFunction);
    /// We are iterating over all binary functions and check if each side's leaf is a constant value, as we are supposedly not supporting this
    /// I am not sure why this is the case, but I will keep it for now. IMHO, the whole QueryPlanBuilder should be refactored to be more readable and
    /// also to be more maintainable. TODO #506
    for (auto itr = bfsIterator.begin(); itr != BreadthFirstNodeIterator::end(); ++itr)
    {
        if (NES::Util::instanceOf<NodeFunctionBinary>(*itr)
            and not NES::Util::instanceOf<NodeFunctionBinary>(NES::Util::as<NodeFunctionBinary>(*itr)->getLeft()))
        {
            auto visitingOp = NES::Util::as<NodeFunctionBinary>(*itr);
            if (not visitedFunctions.contains(visitingOp))
            {
                visitedFunctions.insert(visitingOp);
                auto onLeftKey = visitingOp->getLeft();
                auto onRightKey = visitingOp->getRight();
                /// ensure that the child nodes are not binary
                if (!NES::Util::instanceOf<NodeFunctionBinary>(onLeftKey) && !NES::Util::instanceOf<NodeFunctionBinary>(onRightKey))
                {
                    if (NES::Util::instanceOf<NodeFunctionConstantValue>(onLeftKey)
                        || NES::Util::instanceOf<NodeFunctionConstantValue>(onRightKey))
                    {
                        throw InvalidQuerySyntax("One of the join keys does only consist of a constant function. Use WHERE instead.");
                    }
                    auto leftKeyFieldAccess = asNodeFunctionFieldAccess(onLeftKey, "leftSide");
                    auto rightQueryPlanKeyFieldAccess = asNodeFunctionFieldAccess(onRightKey, "rightSide");
                }
            }
        }
    }

    INVARIANT(rightQueryPlan, "invalid rightQueryPlan query plan, it is a nullptr");
    INVARIANT(!rightQueryPlan->getRootOperators().empty(), "RootOperators of rightQueryPlan are empty");
    auto rootOperatorRhs = rightQueryPlan->getRootOperators()[0];
    auto leftJoinType = leftQueryPlan->getRootOperators()[0]->getOutputSchema();
    auto rightQueryPlanJoinType = rootOperatorRhs->getOutputSchema();

    /// check if query contain watermark assigner, and add if missing (as default behaviour)
    leftQueryPlan = checkAndAddWatermarkAssignment(leftQueryPlan, windowType);
    rightQueryPlan = checkAndAddWatermarkAssignment(rightQueryPlan, windowType);

    ///TODO 1,1 should be replaced once we have distributed joins with the number of child input edges
    ///TODO(Ventura?>Steffen) can we know this at this query submission time?
    auto joinDefinition = Join::LogicalJoinDescriptor::create(joinFunction, windowType, 1, 1, joinType);

    NES_TRACE("QueryPlanBuilder: add join operator to query plan");
    auto op = std::make_shared<LogicalJoinOperator>(joinDefinition, getNextOperatorId());
    NES_INFO("Created join {}", *op, Util::as<LogicalJoinOperator>(op)->getJoinDefinition()->getWindowType()->toString());
    leftQueryPlan = addBinaryOperatorAndUpdateSource(op, leftQueryPlan, rightQueryPlan);
    return leftQueryPlan;
}

std::shared_ptr<QueryPlan> QueryPlanBuilder::addSink(std::string sinkName, std::shared_ptr<QueryPlan> queryPlan)
{
    return addSink(std::move(sinkName), std::move(queryPlan), INVALID_WORKER_NODE_ID);
}

std::shared_ptr<QueryPlan> QueryPlanBuilder::addSink(std::string sinkName, std::shared_ptr<QueryPlan> queryPlan, WorkerId workerId)
{
    auto sinkOperator = std::make_shared<SinkLogicalOperator>(std::move(sinkName), getNextOperatorId());
    if (workerId != INVALID_WORKER_NODE_ID)
    {
        sinkOperator->addProperty(Optimizer::PINNED_WORKER_ID, workerId);
    }
    const std::shared_ptr<Operator> op = sinkOperator;
    queryPlan->appendOperatorAsNewRoot(op);
    return queryPlan;
}

std::shared_ptr<QueryPlan> QueryPlanBuilder::assignWatermark(
    std::shared_ptr<QueryPlan> queryPlan, const std::shared_ptr<Windowing::WatermarkStrategyDescriptor>& watermarkStrategyDescriptor)
{
    const std::shared_ptr<Operator> op
        = std::make_shared<WatermarkAssignerLogicalOperator>(watermarkStrategyDescriptor, getNextOperatorId());
    queryPlan->appendOperatorAsNewRoot(op);
    return queryPlan;
}

std::shared_ptr<QueryPlan> QueryPlanBuilder::checkAndAddWatermarkAssignment(
    std::shared_ptr<QueryPlan> queryPlan, const std::shared_ptr<Windowing::WindowType>& windowType)
{
    NES_TRACE("QueryPlanBuilder: checkAndAddWatermarkAssignment for a (sub)query plan");
    auto timeBasedWindowType = Util::as<Windowing::TimeBasedWindowType>(windowType);

    if (queryPlan->getOperatorByType<WatermarkAssignerLogicalOperator>().empty())
    {
        if (timeBasedWindowType->getTimeCharacteristic()->getType() == Windowing::TimeCharacteristic::Type::IngestionTime)
        {
            return assignWatermark(queryPlan, Windowing::IngestionTimeWatermarkStrategyDescriptor::create());
        }
        else if (timeBasedWindowType->getTimeCharacteristic()->getType() == Windowing::TimeCharacteristic::Type::EventTime)
        {
            return assignWatermark(
                queryPlan,
                Windowing::EventTimeWatermarkStrategyDescriptor::create(
                    NodeFunctionFieldAccess::create(timeBasedWindowType->getTimeCharacteristic()->field->getName()),
                    timeBasedWindowType->getTimeCharacteristic()->getTimeUnit()));
        }
    }
    return queryPlan;
}

std::shared_ptr<QueryPlan> QueryPlanBuilder::addBinaryOperatorAndUpdateSource(
    const std::shared_ptr<Operator>& operatorNode,
    std::shared_ptr<QueryPlan> leftQueryPlan,
    const std::shared_ptr<QueryPlan>& rightQueryPlan)
{
    leftQueryPlan->addRootOperator(rightQueryPlan->getRootOperators()[0]);
    leftQueryPlan->appendOperatorAsNewRoot(operatorNode);
    NES_TRACE("QueryPlanBuilder: addBinaryOperatorAndUpdateSource: update the source names");
    auto newSourceName = Util::updateSourceName(leftQueryPlan->getSourceConsumed(), rightQueryPlan->getSourceConsumed());
    leftQueryPlan->setSourceConsumed(newSourceName);
    return leftQueryPlan;
}

std::shared_ptr<NodeFunctionFieldAccess>
QueryPlanBuilder::asNodeFunctionFieldAccess(const std::shared_ptr<NodeFunction>& function, std::string side)
{
    if (!NES::Util::instanceOf<NodeFunctionFieldAccess>(function))
    {
        throw UnsupportedQuery("Window key ({}) has to be an FieldAccessFunction but it was a  {}", side, *function);
    }
    return NES::Util::as<NodeFunctionFieldAccess>(function);
}
}<|MERGE_RESOLUTION|>--- conflicted
+++ resolved
@@ -27,10 +27,6 @@
 #include <Functions/NodeFunctionFieldRename.hpp>
 #include <Identifiers/Identifiers.hpp>
 #include <Measures/TimeCharacteristic.hpp>
-<<<<<<< HEAD
-#include <Measures/TimeMeasure.hpp>
-=======
->>>>>>> 36a0cb4c
 #include <Operators/LogicalOperators/Inference/LogicalInferModelNameOperator.hpp>
 #include <Operators/LogicalOperators/LogicalBinaryOperator.hpp>
 #include <Operators/LogicalOperators/LogicalLimitOperator.hpp>
@@ -123,13 +119,7 @@
 }
 
 std::shared_ptr<QueryPlan> QueryPlanBuilder::addInferModel(
-<<<<<<< HEAD
-    const std::string& model,
-    const std::vector<std::shared_ptr<NodeFunction>>& inputFields,
-    std::shared_ptr<QueryPlan> queryPlan)
-=======
     const std::string& model, const std::vector<std::shared_ptr<NodeFunction>>& inputFields, std::shared_ptr<QueryPlan> queryPlan)
->>>>>>> 36a0cb4c
 {
     NES_TRACE("QueryPlanBuilder: add map inferModel to query plan");
     const std::shared_ptr<Operator> op
@@ -155,17 +145,15 @@
         switch (timeBasedWindowType->getTimeCharacteristic()->getType())
         {
             case Windowing::TimeCharacteristic::Type::IngestionTime:
-                queryPlan->appendOperatorAsNewRoot(
-                    std::make_shared<WatermarkAssignerLogicalOperator>(
-                        Windowing::IngestionTimeWatermarkStrategyDescriptor::create(), getNextOperatorId()));
+                queryPlan->appendOperatorAsNewRoot(std::make_shared<WatermarkAssignerLogicalOperator>(
+                    Windowing::IngestionTimeWatermarkStrategyDescriptor::create(), getNextOperatorId()));
                 break;
             case Windowing::TimeCharacteristic::Type::EventTime:
-                queryPlan->appendOperatorAsNewRoot(
-                    std::make_shared<WatermarkAssignerLogicalOperator>(
-                        Windowing::EventTimeWatermarkStrategyDescriptor::create(
-                            NodeFunctionFieldAccess::create(timeBasedWindowType->getTimeCharacteristic()->field->getName()),
-                            timeBasedWindowType->getTimeCharacteristic()->getTimeUnit()),
-                        getNextOperatorId()));
+                queryPlan->appendOperatorAsNewRoot(std::make_shared<WatermarkAssignerLogicalOperator>(
+                    Windowing::EventTimeWatermarkStrategyDescriptor::create(
+                        NodeFunctionFieldAccess::create(timeBasedWindowType->getTimeCharacteristic()->field->getName()),
+                        timeBasedWindowType->getTimeCharacteristic()->getTimeUnit()),
+                    getNextOperatorId()));
                 break;
         }
     }
