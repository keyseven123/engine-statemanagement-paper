/*
    Licensed under the Apache License, Version 2.0 (the "License");
    you may not use this file except in compliance with the License.
    You may obtain a copy of the License at

        https://www.apache.org/licenses/LICENSE-2.0

    Unless required by applicable law or agreed to in writing, software
    distributed under the License is distributed on an "AS IS" BASIS,
    WITHOUT WARRANTIES OR CONDITIONS OF ANY KIND, either express or implied.
    See the License for the specific language governing permissions and
    limitations under the License.
*/

#include <algorithm>
<<<<<<< HEAD
=======
#include <cstddef>
>>>>>>> bea0e1dc
#include <ostream>
#include <ranges>
#include <utility>
#include <API/AttributeField.hpp>
#include <API/Schema.hpp>
#include <Functions/NodeFunctionFieldAccess.hpp>
#include <Functions/NodeFunctionFieldAssignment.hpp>
#include <Functions/NodeFunctionFieldRename.hpp>
#include <Nodes/Node.hpp>
#include <Operators/LogicalOperators/LogicalOperator.hpp>
#include <Operators/LogicalOperators/LogicalProjectionOperator.hpp>
#include <Util/Common.hpp>
#include <Util/Logger/Logger.hpp>
#include <Util/Ranges.hpp>
#include <fmt/format.h>
#include <fmt/ranges.h>
#include <ErrorHandling.hpp>

namespace NES
{

LogicalProjectionOperator::LogicalProjectionOperator(std::vector<std::shared_ptr<NodeFunction>> functions, OperatorId id)
    : Operator(id), LogicalUnaryOperator(id), functions(std::move(functions))
{
    const auto functionTypeNotSupported = [](const std::shared_ptr<NodeFunction>& function) -> bool {
        return not(
            NES::Util::instanceOf<NodeFunctionFieldAccess>(function) or NES::Util::instanceOf<NodeFunctionFieldAssignment>(function));
    };
    bool allFunctionsAreSupported = true;
    for (const auto& function : this->functions | std::views::filter(functionTypeNotSupported))
    {
        NES_ERROR("The projection operator does not support the function: {}", *function);
        allFunctionsAreSupported = false;
    }
    INVARIANT(
        allFunctionsAreSupported,
        "The Projection operator only supports NodeFunctionFieldAccess and NodeFunctionFieldAssignment functions.");
}

const std::vector<std::shared_ptr<NodeFunction>>& LogicalProjectionOperator::getFunctions() const
{
    return functions;
}

bool LogicalProjectionOperator::isIdentical(const std::shared_ptr<Node>& rhs) const
{
    return equal(rhs) && NES::Util::as<LogicalProjectionOperator>(rhs)->getId() == id;
}

bool LogicalProjectionOperator::equal(const std::shared_ptr<Node>& rhs) const
{
    if (const auto projection = NES::Util::as_if<LogicalProjectionOperator>(rhs);
        (projection != nullptr) and (this->functions.size() == projection->getFunctions().size()))
    {
        for (size_t i = 0; const auto& function : this->functions)
        {
            if (not function->equal(projection->getFunctions()[i++]))
            {
                return false;
            }
        }
        return *outputSchema == *projection->outputSchema;
    }
    return false;
};

std::string getFieldName(const NodeFunction& function)
{
    /// We assert that the projection operator only contains field access and assignment functions in the constructor.
    if (const auto* nodeFunctionFieldAccess = dynamic_cast<const NodeFunctionFieldAccess*>(&function))
    {
        return nodeFunctionFieldAccess->getFieldName();
    }
    return dynamic_cast<const NodeFunctionFieldAssignment*>(&function)->getField()->getFieldName();
}

std::ostream& LogicalProjectionOperator::toDebugString(std::ostream& os) const
<<<<<<< HEAD
=======
{
    PRECONDITION(not functions.empty(), "The projection operator must contain at least one function.");
    if (not outputSchema->getFieldNames().empty())
    {
        return os << fmt::format("PROJECTION(opId: {}, schema={})", id, outputSchema->toString());
    }
    return os << fmt::format(
               "PROJECTION(opId: {}, fields: [{}])",
               id,
               fmt::join(std::views::transform(functions, [](const auto& function) { return getFieldName(*function); }), ", "));
}

std::ostream& LogicalProjectionOperator::toQueryPlanString(std::ostream& os) const
>>>>>>> bea0e1dc
{
    PRECONDITION(not functions.empty(), "The projection operator must contain at least one function.");
    if (not outputSchema->getFieldNames().empty())
    {
<<<<<<< HEAD
        return os << fmt::format("PROJECTION(opId: {}, schema={})", id, outputSchema->toString());
    }
    return os << fmt::format(
               "PROJECTION(opId: {}, fields: [{}])",
               id,
               fmt::join(std::views::transform(functions, [](const auto& function) { return getFieldName(*function); }), ", "));
}

std::ostream& LogicalProjectionOperator::toQueryPlanString(std::ostream& os) const
{
    PRECONDITION(not functions.empty(), "The projection operator must contain at least one function.");
    if (not outputSchema->getFieldNames().empty())
    {
        return os << fmt::format("PROJECTION(schema={})", outputSchema->toString());
    }
    return os << fmt::format(
=======
        return os << fmt::format("PROJECTION(schema={})", outputSchema->toString());
    }
    return os << fmt::format(
>>>>>>> bea0e1dc
               "PROJECTION(fields: [{}])",
               fmt::join(std::views::transform(functions, [](const auto& function) { return getFieldName(*function); }), ", "));
}

bool LogicalProjectionOperator::inferSchema()
{
    if (!LogicalUnaryOperator::inferSchema())
    {
        return false;
    }
    NES_DEBUG("proj input={}  outputSchema={} this proj={}", inputSchema->toString(), outputSchema->toString(), *this);
    outputSchema->clear();
    for (const auto& function : functions)
    {
        ///Infer schema of the field function
        function->inferStamp(*inputSchema);

        if (NES::Util::instanceOf<NodeFunctionFieldAccess>(function))
        {
            const auto fieldAccess = NES::Util::as<NodeFunctionFieldAccess>(function);
            outputSchema->addField(fieldAccess->getFieldName(), fieldAccess->getStamp());
        }
        else if (NES::Util::instanceOf<NodeFunctionFieldAssignment>(function))
        {
            const auto fieldAssignment = NES::Util::as<NodeFunctionFieldAssignment>(function);
            outputSchema->addField(fieldAssignment->getField()->getFieldName(), fieldAssignment->getField()->getStamp());
        }
        else
        {
            throw CannotInferSchema(fmt::format(
                "LogicalProjectionOperator: Function has to be an NodeFunctionFieldAccess, a "
                "NodeFunctionFieldRename, or a NodeFunctionFieldAssignment, but it was a {}",
                *function));
        }
    }
    return true;
}

std::shared_ptr<Operator> LogicalProjectionOperator::copy()
{
    auto copyOfProjectionFunctions
        = functions | std::views::transform([](const auto& fn) { return fn->deepCopy(); }) | ranges::to<std::vector>();
    auto copy = std::make_shared<LogicalProjectionOperator>(copyOfProjectionFunctions, id);
    copy->setInputOriginIds(inputOriginIds);
    copy->setInputSchema(inputSchema);
    copy->setOutputSchema(outputSchema);
    copy->setOperatorState(operatorState);
    copy->setHashBasedSignature(hashBasedSignature);
    for (const auto& [key, value] : properties)
    {
        copy->addProperty(key, value);
    }
    return copy;
}

void LogicalProjectionOperator::inferStringSignature()
{
    const std::shared_ptr<Operator> operatorNode = NES::Util::as<Operator>(shared_from_this());
    NES_TRACE("LogicalProjectionOperator: Inferring String signature for {}", *operatorNode);
    INVARIANT(!children.empty(), "LogicalProjectionOperator: Project should have children.");
    ///Infer query signatures for child operators
    for (const auto& child : children)
    {
        const std::shared_ptr<LogicalOperator> childOperator = NES::Util::as<LogicalOperator>(child);
        childOperator->inferStringSignature();
    }
    std::stringstream signatureStream;
    std::vector<std::string> fields;
    for (const auto& field : *outputSchema)
    {
        fields.push_back(field->getName());
    }
    std::sort(fields.begin(), fields.end());
    signatureStream << "PROJECTION(";
    for (const auto& field : fields)
    {
        signatureStream << " " << field << " ";
    }
    const auto childSignature = NES::Util::as<LogicalOperator>(children[0])->getHashBasedSignature();
    signatureStream << ")." << *childSignature.begin()->second.begin();

    ///Update the signature
    const auto hashCode = hashGenerator(signatureStream.str());
    hashBasedSignature[hashCode] = {signatureStream.str()};
}
}<|MERGE_RESOLUTION|>--- conflicted
+++ resolved
@@ -13,10 +13,7 @@
 */
 
 #include <algorithm>
-<<<<<<< HEAD
-=======
 #include <cstddef>
->>>>>>> bea0e1dc
 #include <ostream>
 #include <ranges>
 #include <utility>
@@ -94,27 +91,10 @@
 }
 
 std::ostream& LogicalProjectionOperator::toDebugString(std::ostream& os) const
-<<<<<<< HEAD
-=======
 {
     PRECONDITION(not functions.empty(), "The projection operator must contain at least one function.");
     if (not outputSchema->getFieldNames().empty())
     {
-        return os << fmt::format("PROJECTION(opId: {}, schema={})", id, outputSchema->toString());
-    }
-    return os << fmt::format(
-               "PROJECTION(opId: {}, fields: [{}])",
-               id,
-               fmt::join(std::views::transform(functions, [](const auto& function) { return getFieldName(*function); }), ", "));
-}
-
-std::ostream& LogicalProjectionOperator::toQueryPlanString(std::ostream& os) const
->>>>>>> bea0e1dc
-{
-    PRECONDITION(not functions.empty(), "The projection operator must contain at least one function.");
-    if (not outputSchema->getFieldNames().empty())
-    {
-<<<<<<< HEAD
         return os << fmt::format("PROJECTION(opId: {}, schema={})", id, outputSchema->toString());
     }
     return os << fmt::format(
@@ -131,11 +111,6 @@
         return os << fmt::format("PROJECTION(schema={})", outputSchema->toString());
     }
     return os << fmt::format(
-=======
-        return os << fmt::format("PROJECTION(schema={})", outputSchema->toString());
-    }
-    return os << fmt::format(
->>>>>>> bea0e1dc
                "PROJECTION(fields: [{}])",
                fmt::join(std::views::transform(functions, [](const auto& function) { return getFieldName(*function); }), ", "));
 }
