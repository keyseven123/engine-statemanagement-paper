--- conflicted
+++ resolved
@@ -21,14 +21,7 @@
     cd /nebulastream/build
     export CC=/usr/bin/clang
     export CXX=/usr/bin/clang++
-<<<<<<< HEAD
-    if test -f *.deb; then
-        rm *.deb
-    fi
-    cmake -DCMAKE_BUILD_TYPE=Release -DBoost_NO_SYSTEM_PATHS=TRUE -DBoost_INCLUDE_DIR="/usr/include" -DBoost_LIBRARY_DIR="/usr/lib/x86_64-linux-gnu" -DCPPRESTSDK_DIR="/usr/lib/x86_64-linux-gnu/cmake/" -DNES_USE_OPC=0 -DNES_USE_MQTT=1 -DNES_USE_ADAPTIVE=0 ..
-=======
     cmake -DCMAKE_BUILD_TYPE=Release -DBoost_NO_SYSTEM_PATHS=TRUE -DBoost_INCLUDE_DIR="/usr/include" -DBoost_LIBRARY_DIR="/usr/lib/$($ACTUAL_TRIPLE)" -DCPPRESTSDK_DIR="/usr/lib/$($ACTUAL_TRIPLE)/cmake/" -DNES_USE_OPC=1 -DNES_USE_MQTT=1 -DNES_USE_ADAPTIVE=0 ..
->>>>>>> b56339ad
     make version
     make -j4
     cpack
