--- conflicted
+++ resolved
@@ -88,17 +88,6 @@
 }
 
 /**
- * @brief Creates the string object for the python udf argument
- * @param state PythonUDFOperatorHandler
- * @param value TextValue value
- */
-void createStringPythonObject(void* state, TextValue* value) {
-    NES_ASSERT2_FMT(state != nullptr, "op handler context should not be null");
-    auto handler = static_cast<PythonUDFOperatorHandler*>(state);
-    handler->setPythonVariable(PyUnicode_FromString(value->strn_copy().data()));
-}
-
-/**
  * @brief Creates the float object for the python udf argument
  * @param state PythonUDFOperatorHandler
  * @param value float value
@@ -214,10 +203,11 @@
 }
 /**
  * @brief Transforms python object output into c++ data types
- * @tparam T data type to transform output into
- * @param outputPtr pointer of the output python object
- * @param position n-th value in the output python object, which is a tuple in case the user returns multiple variables
- * @param tupleSize size of the output tuple
+ * @tparam T
+ * @param state
+ * @param outputPtr
+ * @param position
+ * @param tupleSize
  * @return
  */
 template<typename T>
@@ -252,9 +242,6 @@
         value = PyLong_AsLong(output);
     } else if constexpr (std::is_same<T, int8_t>::value) {
         value = PyLong_AsLong(output);
-    } else if constexpr (std::is_same<T, TextValue*>::value) {
-        auto string = PyUnicode_AsUTF8(output);
-        value = TextValue::create(string);
     } else {
         NES_THROW_RUNTIME_ERROR("Unsupported type: " + std::string(typeid(T).name()));
     }
@@ -343,18 +330,6 @@
 int8_t transformByteType(void* outputPtr, int position, int tupleSize) {
     NES_ASSERT2_FMT(outputPtr != nullptr, "OutputPtr should not be null");
     return transformOutputType<int8_t>(outputPtr, position, tupleSize);
-}
-
-/**
- * @brief Transforms the PyObject into a TextValue
- * @param outputPtr pyObject as a python tuple
- * @param position position in the pyObject tuple
- * @param tupleSize size of the tuple
- * @return transformed output as a c++  data type
- */
-TextValue* transformStringType(void* outputPtr, int position, int tupleSize) {
-    NES_ASSERT2_FMT(outputPtr != nullptr, "OutputPtr should not be null");
-    return transformOutputType<TextValue*>(outputPtr, position, tupleSize);
 }
 
 /**
@@ -391,80 +366,6 @@
     auto handler = ctx.getGlobalOperatorHandler(operatorHandlerIndex);
 
     FunctionCall("createPythonEnvironment", createPythonEnvironment, handler);
-<<<<<<< HEAD
-
-    FunctionCall("initPythonTupleSize", initPythonTupleSize, handler, Value<Int32>((int) inputSchema->fields.size()));
-
-    // check for data type
-    for (int i = 0; i < (int) inputSchema->fields.size(); i++) {
-        auto field = inputSchema->fields[i];
-        auto fieldName = field->getName();
-
-        if (field->getDataType()->isEquals(DataTypeFactory::createBoolean())) {
-            FunctionCall("createBooleanPythonObject", createBooleanPythonObject, handler, record.read(fieldName).as<Boolean>());
-        } else if (field->getDataType()->isEquals(DataTypeFactory::createFloat())) {
-            FunctionCall("createFloatPythonObject", createFloatPythonObject, handler, record.read(fieldName).as<Float>());
-        } else if (field->getDataType()->isEquals(DataTypeFactory::createDouble())) {
-            FunctionCall("createDoublePythonObject", createDoublePythonObject, handler, record.read(fieldName).as<Double>());
-        } else if (field->getDataType()->isEquals(DataTypeFactory::createInt32())) {
-            FunctionCall("createIntegerPythonObject",
-                         createIntegerPythonObject,
-                         handler,
-                         record.read(fieldName).as<Int32>()); // Integer
-        } else if (field->getDataType()->isEquals(DataTypeFactory::createInt64())) {
-            FunctionCall("createLongPythonObject", createLongPythonObject, handler, record.read(fieldName).as<Int64>()); // Long
-        } else if (field->getDataType()->isEquals(DataTypeFactory::createInt16())) {
-            FunctionCall("createShortPythonObject", createShortPythonObject, handler, record.read(fieldName).as<Int16>()); // Short
-        } else if (field->getDataType()->isEquals(DataTypeFactory::createInt8())) {
-            FunctionCall("createBytePythonObject", createBytePythonObject, handler, record.read(fieldName).as<Int8>()); // Byte
-        } else if (field->getDataType()->isEquals(DataTypeFactory::createText())) {
-            FunctionCall<>("createStringPythonObject", createStringPythonObject, handler, record.read(fieldName).as<Text>()->getReference()); // String
-        } else {
-            NES_THROW_RUNTIME_ERROR("Unsupported type: " + std::string(field->getDataType()->toString()));
-        }
-        FunctionCall("setPythonArgumentAtPosition", setPythonArgumentAtPosition, handler, Value<Int32>(i));
-    }
-    auto outputPtr = FunctionCall<>("executeMapUdf", executeMapUdf, handler);
-
-    record = Record();
-
-    int outputSize = (int) outputSchema->fields.size();
-    for (int i = 0; i < outputSize; i++) {
-        auto field = outputSchema->fields[i];
-        auto fieldName = field->getName();
-
-        if (field->getDataType()->isEquals(DataTypeFactory::createBoolean())) {
-            Value<> val =
-                FunctionCall("transformBooleanType", transformBooleanType, outputPtr, Value<Int32>(i), Value<Int32>(outputSize));
-            record.write(fieldName, val);
-        } else if (field->getDataType()->isEquals(DataTypeFactory::createFloat())) {
-            Value<> val =
-                FunctionCall("transformFloatType", transformFloatType, outputPtr, Value<Int32>(i), Value<Int32>(outputSize));
-            record.write(fieldName, val);
-        } else if (field->getDataType()->isEquals(DataTypeFactory::createDouble())) {
-            Value<> val =
-                FunctionCall("transformDoubleType", transformDoubleType, outputPtr, Value<Int32>(i), Value<Int32>(outputSize));
-            record.write(fieldName, val);
-        } else if (field->getDataType()->isEquals(DataTypeFactory::createInt32())) {
-            Value<> val =
-                FunctionCall("transformIntegerType", transformIntegerType, outputPtr, Value<Int32>(i), Value<Int32>(outputSize));
-            record.write(fieldName, val);// Integer
-        } else if (field->getDataType()->isEquals(DataTypeFactory::createInt64())) {
-            Value<> val =
-                FunctionCall("transformLongType", transformLongType, outputPtr, Value<Int32>(i), Value<Int32>(outputSize));
-            record.write(fieldName, val);// Long
-        } else if (field->getDataType()->isEquals(DataTypeFactory::createInt16())) {
-            Value<> val =
-                FunctionCall("transformShortType", transformShortType, outputPtr, Value<Int32>(i), Value<Int32>(outputSize));
-            record.write(fieldName, val);// Short
-        } else if (field->getDataType()->isEquals(DataTypeFactory::createInt8())) {
-            Value<> val =
-                FunctionCall("transformByteType", transformByteType, outputPtr, Value<Int32>(i), Value<Int32>(outputSize));
-            record.write(fieldName, val);// Byte
-        } else if (field->getDataType()->isEquals(DataTypeFactory::createText())) {
-            Value<> val = FunctionCall<>("transformStringType", transformStringType, outputPtr, Value<Int32>(i), Value<Int32>(outputSize));
-            record.write(fieldName, val);// String
-=======
     //auto numbaActivated = FunctionCall("useNumba", useNumba, handler);
     if (pythonCompiler == "numba") {
         // add Parameters
@@ -518,7 +419,6 @@
             } else {
                 NES_THROW_RUNTIME_ERROR("Unsupported type: " + std::string(field->getDataType()->toString()));
             }
->>>>>>> 978a2fb0
         } else {
             NES_THROW_RUNTIME_ERROR("Cannot run this function with more than one output variable");
         }
