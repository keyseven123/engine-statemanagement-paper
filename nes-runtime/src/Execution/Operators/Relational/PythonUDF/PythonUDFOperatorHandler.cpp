--- conflicted
+++ resolved
@@ -78,9 +78,7 @@
     this->moduleName = this->functionName + "Module";
     // initialize python interpreter
     Py_Initialize();
-<<<<<<< HEAD
-
-    std::string pythonCode;
+    std::string pythonCode = "";
     if (!this->modulesToImport.empty()) {
         // import modules
         std::map<std::string, std::string>::const_iterator it = this->modulesToImport.begin();
@@ -105,15 +103,6 @@
         }
     }
 
-    //choose python compiler, default is the CPython compiler
-    if (this->pythonCompiler == "numba") {
-        pythonCode = "from numba import jit"
-                      "\n"
-                      "@jit(nopython=True)\n";
-        /*PyObject* compiledNumbaImport = Py_CompileString(numbaImport.c_str(), "", Py_file_input);
-        if (compiledNumbaImport == NULL) {
-=======
-    std::string pythonCode = "";
     //choose python compiler, default is the CPython compiler
     if (this->pythonCompiler == "numba"){
         dyncall.reset();
@@ -143,34 +132,11 @@
         // compile function string
         PyObject* compiledPythonCode = Py_CompileString(pythonCode.c_str(), "", Py_file_input);
         if (compiledPythonCode == NULL) {
->>>>>>> 978a2fb0
             if (PyErr_Occurred()) {
                 PyErr_Print();
                 PyErr_Clear();
                 NES_THROW_RUNTIME_ERROR("Could not compile function string.");
             }
-<<<<<<< HEAD
-        }*/
-    }
-
-    // compile function string
-    pythonCode += this->function;
-    PyObject* compiledPythonCode = Py_CompileString(pythonCode.c_str(), "", Py_file_input);
-    if (compiledPythonCode == NULL) {
-        if (PyErr_Occurred()) {
-            PyErr_Print();
-            PyErr_Clear();
-            NES_THROW_RUNTIME_ERROR("Could not compile the python code");
-        }
-    }
-
-    // add python code into our module
-    this->pythonModule = PyImport_ExecCodeModule(this->moduleName.c_str(), compiledPythonCode);
-    if (this->pythonModule == NULL) {
-        if (PyErr_Occurred()) {
-            PyErr_Print();
-            PyErr_Clear();
-=======
         }
 
         // add python code into our module
@@ -181,7 +147,6 @@
                 PyErr_Clear();
             }
             NES_THROW_RUNTIME_ERROR("Cannot add function " << this->functionName << " to module " << this->moduleName);
->>>>>>> 978a2fb0
         }
     }
 }
