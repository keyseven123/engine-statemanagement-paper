/*
    Licensed under the Apache License, Version 2.0 (the "License");
    you may not use this file except in compliance with the License.
    You may obtain a copy of the License at

        https://www.apache.org/licenses/LICENSE-2.0

    Unless required by applicable law or agreed to in writing, software
    distributed under the License is distributed on an "AS IS" BASIS,
    WITHOUT WARRANTIES OR CONDITIONS OF ANY KIND, either express or implied.
    See the License for the specific language governing permissions and
    limitations under the License.
*/

#include <Nautilus/Backends/MLIR/MLIRLoweringProvider.hpp>
#include <Nautilus/IR/Types/FloatStamp.hpp>
#include <Nautilus/IR/Types/IntegerStamp.hpp>
#include <Nautilus/IR/Types/StampFactory.hpp>
#include <Util/Logger/Logger.hpp>
#include <Util/magicenum/magic_enum.hpp>
#include <llvm/ADT/StringRef.h>
#include <llvm/Transforms/Utils/Cloning.h>
#include <mlir/Dialect/Arith/IR/Arith.h>
#include <mlir/Dialect/ControlFlow/IR/ControlFlow.h>
#include <mlir/Dialect/ControlFlow/IR/ControlFlowOps.h>
#include <mlir/Dialect/Func/IR/FuncOps.h>
#include <mlir/Dialect/Func/Transforms/FuncConversions.h>
#include <mlir/Dialect/LLVMIR/LLVMDialect.h>
#include <mlir/Dialect/LLVMIR/LLVMTypes.h>
#include <mlir/Dialect/SCF/IR/SCF.h>
#include <mlir/IR/Attributes.h>
#include <mlir/IR/Builders.h>
#include <mlir/IR/BuiltinAttributes.h>
#include <mlir/IR/BuiltinTypes.h>
#include <mlir/IR/Location.h>
#include <mlir/IR/Operation.h>
#include <mlir/IR/PatternMatch.h>
#include <mlir/IR/TypeRange.h>
#include <mlir/IR/Value.h>
#include <mlir/IR/Verifier.h>
#include <mlir/Support/LLVM.h>

namespace NES::Nautilus::Backends::MLIR {

//==-----------------------==//
//==-- UTILITY FUNCTIONS --==//
//==-----------------------==//
mlir::Type MLIRLoweringProvider::getMLIRType(IR::Types::StampPtr type) {
    if (type->isVoid()) {
        return mlir::LLVM::LLVMVoidType::get(context);
    } else if (type->isBoolean()) {
        return builder->getIntegerType(1);
    } else if (type->isInteger()) {
        auto value = cast<IR::Types::IntegerStamp>(type);
        return builder->getIntegerType(value->getNumberOfBits());
    } else if (type->isFloat()) {
        auto value = cast<IR::Types::FloatStamp>(type);
        switch (value->getBitWidth()) {
            case IR::Types::FloatStamp::BitWidth::F32: return mlir::Float32Type::get(context);
            case IR::Types::FloatStamp::BitWidth::F64: return mlir::Float64Type::get(context);
        }
    } else if (type->isAddress()) {
        return mlir::LLVM::LLVMPointerType::get(builder->getI8Type());
    }
    NES_THROW_RUNTIME_ERROR("No matching type for stamp " << type);
}

std::vector<mlir::Type> MLIRLoweringProvider::getMLIRType(std::vector<IR::Operations::OperationPtr> types) {
    std::vector<mlir::Type> resultTypes;
    for (auto& type : types) {
        resultTypes.push_back(getMLIRType(type->getStamp()));
    }
    return resultTypes;
}

mlir::Value MLIRLoweringProvider::getConstInt(const std::string& location, IR::Types::StampPtr stamp, int64_t value) {
    auto type = getMLIRType(stamp);
    return builder->create<mlir::arith::ConstantOp>(getNameLoc(location), type, builder->getIntegerAttr(type, value));
}

mlir::Value MLIRLoweringProvider::getConstBool(const std::string& location, bool value) {
    return builder->create<mlir::LLVM::ConstantOp>(getNameLoc(location),
                                                   builder->getI1Type(),
                                                   builder->getIntegerAttr(builder->getIndexType(), value));
}

// Todo Issue #3004: Currently, we are simply adding 'Query_1' as the FileLineLoc name. Moreover,
//      the provided 'name' often is not meaningful either.
mlir::Location MLIRLoweringProvider::getNameLoc(const std::string& name) {
    auto baseLocation = mlir::FileLineColLoc::get(builder->getStringAttr("Query_1"), 0, 0);
    return mlir::NameLoc::get(builder->getStringAttr(name), baseLocation);
}

mlir::arith::CmpIPredicate convertToIntMLIRComparison(IR::Operations::CompareOperation::Comparator comparisonType,
                                                      IR::Types::StampPtr& stamp) {
    auto integerStamp = std::dynamic_pointer_cast<IR::Types::IntegerStamp>(stamp);
    if (integerStamp->isSigned()) {
        switch (comparisonType) {
            case (IR::Operations::CompareOperation::Comparator::EQ): return mlir::arith::CmpIPredicate::eq;
            case (IR::Operations::CompareOperation::Comparator::NE): return mlir::arith::CmpIPredicate::ne;
            case (IR::Operations::CompareOperation::Comparator::LT): return mlir::arith::CmpIPredicate::slt;
            case (IR::Operations::CompareOperation::Comparator::LE): return mlir::arith::CmpIPredicate::sle;
            case (IR::Operations::CompareOperation::Comparator::GT): return mlir::arith::CmpIPredicate::sgt;
            case (IR::Operations::CompareOperation::Comparator::GE): return mlir::arith::CmpIPredicate::sge;
            default: return mlir::arith::CmpIPredicate::slt;
        }
    } else {
        switch (comparisonType) {
            case (IR::Operations::CompareOperation::Comparator::EQ): return mlir::arith::CmpIPredicate::eq;
            case (IR::Operations::CompareOperation::Comparator::NE): return mlir::arith::CmpIPredicate::ne;
            case (IR::Operations::CompareOperation::Comparator::LT): return mlir::arith::CmpIPredicate::ult;
            case (IR::Operations::CompareOperation::Comparator::LE): return mlir::arith::CmpIPredicate::ule;
            case (IR::Operations::CompareOperation::Comparator::GT): return mlir::arith::CmpIPredicate::ugt;
            case (IR::Operations::CompareOperation::Comparator::GE): return mlir::arith::CmpIPredicate::uge;
            default: return mlir::arith::CmpIPredicate::ult;
        }
    }
}
mlir::arith::CmpFPredicate convertToFloatMLIRComparison(IR::Operations::CompareOperation::Comparator comparisonType) {
    switch (comparisonType) {
        // the U in U(LT/LE/..) stands for unordered, not unsigned! Float comparisons are always signed.
        case (IR::Operations::CompareOperation::Comparator::LT): return mlir::arith::CmpFPredicate::OLT;
        case (IR::Operations::CompareOperation::Comparator::LE): return mlir::arith::CmpFPredicate::OLE;
        case (IR::Operations::CompareOperation::Comparator::EQ): return mlir::arith::CmpFPredicate::OEQ;
        case (IR::Operations::CompareOperation::Comparator::GT): return mlir::arith::CmpFPredicate::OGT;
        case (IR::Operations::CompareOperation::Comparator::GE): return mlir::arith::CmpFPredicate::OGE;
        case (IR::Operations::CompareOperation::Comparator::NE): return mlir::arith::CmpFPredicate::ONE;
        default: return mlir::arith::CmpFPredicate::OLT;
    }
}

mlir::FlatSymbolRefAttr MLIRLoweringProvider::insertExternalFunction(const std::string& name,
                                                                     void* functionPtr,
                                                                     mlir::Type resultType,
                                                                     std::vector<mlir::Type> argTypes,
                                                                     bool varArgs) {
    // Create function arg & result types (currently only int for result).
    mlir::LLVM::LLVMFunctionType llvmFnType = mlir::LLVM::LLVMFunctionType::get(resultType, argTypes, varArgs);

    // The InsertionGuard saves the current insertion point (IP) and restores it after scope is left.
    mlir::PatternRewriter::InsertionGuard insertGuard(*builder);
    builder->restoreInsertionPoint(*globalInsertPoint);
    // Create function in global scope. Return reference.
    builder->create<mlir::LLVM::LLVMFuncOp>(theModule.getLoc(), name, llvmFnType, mlir::LLVM::Linkage::External, false);

    jitProxyFunctionSymbols.push_back(name);
    if (functionPtr == nullptr) {
        functionPtr = ProxyFunctions.getProxyFunctionAddress(name);
    }
    jitProxyFunctionTargetAddresses.push_back(llvm::pointerToJITTargetAddress(functionPtr));
    return mlir::SymbolRefAttr::get(context, name);
}

//==---------------------------------==//
//==-- MAIN WORK - Generating MLIR --==//
//==---------------------------------==//
MLIRLoweringProvider::MLIRLoweringProvider(mlir::MLIRContext& context) : context(&context) {
    // Create builder object, which helps to generate MLIR. Create Module, which contains generated MLIR.
    builder = std::make_unique<mlir::OpBuilder>(&context);
    builder->getContext()->loadDialect<mlir::cf::ControlFlowDialect>();
    builder->getContext()->loadDialect<mlir::LLVM::LLVMDialect>();
    builder->getContext()->loadDialect<mlir::func::FuncDialect>();
    builder->getContext()->loadDialect<mlir::scf::SCFDialect>();
    this->theModule = mlir::ModuleOp::create(getNameLoc("module"));
    // Store InsertPoint for inserting globals such as Strings or TupleBuffers.
    globalInsertPoint = new mlir::RewriterBase::InsertPoint(theModule.getBody(), theModule.begin());
};

mlir::OwningOpRef<mlir::ModuleOp> MLIRLoweringProvider::generateModuleFromIR(std::shared_ptr<IR::IRGraph> ir) {
    ValueFrame firstFrame;
    generateMLIR(ir->getRootOperation(), firstFrame);
<<<<<<< HEAD
    mlir::OpPrintingFlags flags;
    llvm::raw_ostream& output = llvm::outs();
    //theModule->print(output, flags);
=======
>>>>>>> e65dda35
    // If MLIR module creation is incorrect, gracefully emit error message, return nullptr, and continue.
    if (failed(mlir::verify(theModule))) {
        theModule.emitError("module verification error");
        return nullptr;
    }
    return theModule;
}

void MLIRLoweringProvider::generateMLIR(IR::BasicBlockPtr basicBlock, ValueFrame& frame) {
    for (const auto& operation : basicBlock->getOperations()) {
        generateMLIR(operation, frame);
    }
}

void MLIRLoweringProvider::generateMLIR(const IR::Operations::OperationPtr& operation, ValueFrame& frame) {
    switch (operation->getOperationType()) {
        case IR::Operations::Operation::OperationType::FunctionOp:
            generateMLIR(std::static_pointer_cast<IR::Operations::FunctionOperation>(operation), frame);
            break;
        case IR::Operations::Operation::OperationType::LoopOp:
            generateMLIR(std::static_pointer_cast<IR::Operations::LoopOperation>(operation), frame);
            break;
        case IR::Operations::Operation::OperationType::ConstIntOp:
            generateMLIR(std::static_pointer_cast<IR::Operations::ConstIntOperation>(operation), frame);
            break;
        case IR::Operations::Operation::OperationType::ConstFloatOp:
            generateMLIR(std::static_pointer_cast<IR::Operations::ConstFloatOperation>(operation), frame);
            break;
        case IR::Operations::Operation::OperationType::AddOp:
            generateMLIR(std::static_pointer_cast<IR::Operations::AddOperation>(operation), frame);
            break;
        case IR::Operations::Operation::OperationType::SubOp:
            generateMLIR(std::static_pointer_cast<IR::Operations::SubOperation>(operation), frame);
            break;
        case IR::Operations::Operation::OperationType::MulOp:
            generateMLIR(std::static_pointer_cast<IR::Operations::MulOperation>(operation), frame);
            break;
        case IR::Operations::Operation::OperationType::DivOp:
            generateMLIR(std::static_pointer_cast<IR::Operations::DivOperation>(operation), frame);
            break;
        case IR::Operations::Operation::OperationType::LoadOp:
            generateMLIR(std::static_pointer_cast<IR::Operations::LoadOperation>(operation), frame);
            break;
        case IR::Operations::Operation::OperationType::AddressOp:
            generateMLIR(std::static_pointer_cast<IR::Operations::AddressOperation>(operation), frame);
            break;
        case IR::Operations::Operation::OperationType::StoreOp:
            generateMLIR(std::static_pointer_cast<IR::Operations::StoreOperation>(operation), frame);
            break;
        case IR::Operations::Operation::OperationType::BranchOp:
            generateMLIR(std::static_pointer_cast<IR::Operations::BranchOperation>(operation), frame);
            break;
        case IR::Operations::Operation::OperationType::IfOp:
            generateMLIR(std::static_pointer_cast<IR::Operations::IfOperation>(operation), frame);
            break;
        case IR::Operations::Operation::OperationType::CompareOp:
            generateMLIR(std::static_pointer_cast<IR::Operations::CompareOperation>(operation), frame);
            break;
        case IR::Operations::Operation::OperationType::ProxyCallOp:
            generateMLIR(std::static_pointer_cast<IR::Operations::ProxyCallOperation>(operation), frame);
            break;
        case IR::Operations::Operation::OperationType::ReturnOp:
            generateMLIR(std::static_pointer_cast<IR::Operations::ReturnOperation>(operation), frame);
            break;
        case IR::Operations::Operation::OperationType::OrOp:
            generateMLIR(std::static_pointer_cast<IR::Operations::OrOperation>(operation), frame);
            break;
        case IR::Operations::Operation::OperationType::AndOp:
            generateMLIR(std::static_pointer_cast<IR::Operations::AndOperation>(operation), frame);
            break;
        case IR::Operations::Operation::OperationType::NegateOp:
            generateMLIR(std::static_pointer_cast<IR::Operations::NegateOperation>(operation), frame);
            break;
        case IR::Operations::Operation::OperationType::CastOp:
            generateMLIR(std::static_pointer_cast<IR::Operations::CastOperation>(operation), frame);
            break;
        case IR::Operations::Operation::OperationType::ConstBooleanOp:
            generateMLIR(std::static_pointer_cast<IR::Operations::ConstBooleanOperation>(operation), frame);
            break;
        default: NES_NOT_IMPLEMENTED();
    }
}

void MLIRLoweringProvider::generateMLIR(std::shared_ptr<IR::Operations::NegateOperation> negateOperation, ValueFrame& frame) {
    auto input = frame.getValue(negateOperation->getInput()->getIdentifier());
    auto negate = builder->create<mlir::arith::CmpIOp>(getNameLoc("comparison"),
                                                       mlir::arith::CmpIPredicate::eq,
                                                       input,
                                                       getConstBool("bool", false));
    frame.setValue(negateOperation->getIdentifier(), negate);
}

void MLIRLoweringProvider::generateMLIR(std::shared_ptr<IR::Operations::OrOperation> orOperation, ValueFrame& frame) {
    auto leftInput = frame.getValue(orOperation->getLeftInput()->getIdentifier());
    auto rightInput = frame.getValue(orOperation->getRightInput()->getIdentifier());
    auto mlirOrOp = builder->create<mlir::LLVM::OrOp>(getNameLoc("binOpResult"), leftInput, rightInput);
    frame.setValue(orOperation->getIdentifier(), mlirOrOp);
}

void MLIRLoweringProvider::generateMLIR(std::shared_ptr<IR::Operations::AndOperation> andOperation, ValueFrame& frame) {
    auto leftInput = frame.getValue(andOperation->getLeftInput()->getIdentifier());
    auto rightInput = frame.getValue(andOperation->getRightInput()->getIdentifier());
    auto mlirAndOp = builder->create<mlir::LLVM::AndOp>(getNameLoc("binOpResult"), leftInput, rightInput);
    frame.setValue(andOperation->getIdentifier(), mlirAndOp);
}

void MLIRLoweringProvider::generateMLIR(std::shared_ptr<IR::Operations::FunctionOperation> functionOp, ValueFrame& frame) {
    // Generate execute function. Set input/output types and get its entry block.
    llvm::SmallVector<mlir::Type, 4> inputTypes(0);
    for (auto inputArg : functionOp->getFunctionBasicBlock()->getArguments()) {
        inputTypes.emplace_back(getMLIRType(inputArg->getStamp()));
    }
    llvm::SmallVector<mlir::Type, 4> outputTypes(1, getMLIRType(functionOp->getOutputArg()));
    auto functionInOutTypes = builder->getFunctionType(inputTypes, outputTypes);

    auto mlirFunction = builder->create<mlir::func::FuncOp>(getNameLoc("EntryPoint"), functionOp->getName(), functionInOutTypes);

    // Avoid function name mangling.
    mlirFunction->setAttr("llvm.emit_c_interface", mlir::UnitAttr::get(context));
    mlirFunction.addEntryBlock();

    // Set InsertPoint to beginning of the execute function.
    builder->setInsertionPointToStart(&mlirFunction.getBody().front());

    // Store references to function args in the valueMap map.
    auto valueMapIterator = mlirFunction.args_begin();
    for (int i = 0; i < (int) functionOp->getFunctionBasicBlock()->getArguments().size(); ++i) {
        frame.setValue(functionOp->getFunctionBasicBlock()->getArguments().at(i)->getIdentifier(), valueMapIterator[i]);
    }

    // Generate MLIR for operations in function body (BasicBlock).
    generateMLIR(functionOp->getFunctionBasicBlock(), frame);

    theModule.push_back(mlirFunction);
}

void MLIRLoweringProvider::generateMLIR(std::shared_ptr<IR::Operations::LoopOperation> loopOp, ValueFrame& frame) {
    std::vector<mlir::Value> mlirTargetBlockArguments;
    auto loopHeadBlock = loopOp->getLoopHeadBlock();
    for (auto targetBlockArgument : loopHeadBlock.getArguments()) {
        mlirTargetBlockArguments.push_back(frame.getValue(targetBlockArgument->getIdentifier()));
    }
    auto* mlirTargetBlock = generateBasicBlock(loopHeadBlock, frame);
    builder->create<mlir::cf::BranchOp>(getNameLoc("branch"), mlirTargetBlock, mlirTargetBlockArguments);
}

//==--------------------------==//
//==-- MEMORY (LOAD, STORE) --==//
//==--------------------------==//
void MLIRLoweringProvider::generateMLIR(std::shared_ptr<IR::Operations::AddressOperation> addressOp, ValueFrame& frame) {
    mlir::Value recordOffset;
    if (addressOp->getRecordIdxName() != "") {
        recordOffset = builder->create<mlir::LLVM::MulOp>(
            getNameLoc("recordOffset"),
            frame.getValue(addressOp->getRecordIdxName()),
            getConstInt("1", IR::Types::StampFactory::createInt64Stamp(), addressOp->getRecordWidthInBytes()));
    } else {
        recordOffset = getConstInt("0", IR::Types::StampFactory::createInt64Stamp(), 0);
    }
    mlir::Value fieldOffset = builder->create<mlir::LLVM::AddOp>(
        getNameLoc("fieldOffset"),
        recordOffset,
        getConstInt("1", IR::Types::StampFactory::createInt64Stamp(), addressOp->getFieldOffsetInBytes()));
    // Return I8* to first byte of field data
    mlir::Value elementAddress = builder->create<mlir::LLVM::GEPOp>(getNameLoc("fieldAccess"),
                                                                    mlir::LLVM::LLVMPointerType::get(builder->getI8Type()),
                                                                    frame.getValue(addressOp->getAddressSourceName()),
                                                                    mlir::ArrayRef<mlir::Value>({fieldOffset}));
    auto mlirBitcast =
        builder->create<mlir::LLVM::BitcastOp>(getNameLoc("Address Bitcasted"),
                                               mlir::LLVM::LLVMPointerType::get(getMLIRType(addressOp->getStamp())),
                                               elementAddress);
    frame.setValue(addressOp->getIdentifier(), mlirBitcast);
}

void MLIRLoweringProvider::generateMLIR(std::shared_ptr<IR::Operations::LoadOperation> loadOp, ValueFrame& frame) {

    auto address = frame.getValue(loadOp->getAddress()->getIdentifier());

    auto bitcast = builder->create<mlir::LLVM::BitcastOp>(getNameLoc("Bitcasted address"),
                                                          mlir::LLVM::LLVMPointerType::get(getMLIRType(loadOp->getStamp())),
                                                          address);
    auto mlirLoadOp = builder->create<mlir::LLVM::LoadOp>(getNameLoc("loadedValue"), bitcast);
    frame.setValue(loadOp->getIdentifier(), mlirLoadOp);
}

void MLIRLoweringProvider::generateMLIR(std::shared_ptr<IR::Operations::ConstIntOperation> constIntOp, ValueFrame& frame) {
    if (!frame.contains(constIntOp->getIdentifier())) {
        frame.setValue(constIntOp->getIdentifier(),
                       getConstInt("ConstantOp", constIntOp->getStamp(), constIntOp->getConstantIntValue()));
    } else {
        frame.setValue(constIntOp->getIdentifier(),
                       getConstInt("ConstantOp", constIntOp->getStamp(), constIntOp->getConstantIntValue()));
    }
}

void MLIRLoweringProvider::generateMLIR(std::shared_ptr<IR::Operations::ConstFloatOperation> constFloatOp, ValueFrame& frame) {
    if (auto floatStamp = cast_if<IR::Types::FloatStamp>(constFloatOp->getStamp().get())) {
        auto floatType =
            (floatStamp->getBitWidth() == IR::Types::FloatStamp::BitWidth::F32) ? builder->getF32Type() : builder->getF64Type();
        frame.setValue(
            constFloatOp->getIdentifier(),
            builder->create<mlir::LLVM::ConstantOp>(getNameLoc("constantFloat"),
                                                    floatType,
                                                    builder->getFloatAttr(floatType, constFloatOp->getConstantFloatValue())));
    }
}

//==---------------------------==//
//==-- ARITHMETIC OPERATIONS --==//
//==---------------------------==//
void MLIRLoweringProvider::generateMLIR(std::shared_ptr<IR::Operations::AddOperation> addOp, ValueFrame& frame) {
    auto leftInput = frame.getValue(addOp->getLeftInput()->getIdentifier());
    auto rightInput = frame.getValue(addOp->getRightInput()->getIdentifier());
    if (addOp->getLeftInput()->getStamp()->isAddress()) {
        // if we add something to a ptr we have to use a llvm getelementptr
        mlir::Value elementAddress = builder->create<mlir::LLVM::GEPOp>(getNameLoc("fieldAccess"),
                                                                        mlir::LLVM::LLVMPointerType::get(builder->getI8Type()),
                                                                        leftInput,
                                                                        mlir::ArrayRef<mlir::Value>({rightInput}));
        frame.setValue(addOp->getIdentifier(), elementAddress);

    } else if (addOp->getStamp()->isFloat()) {
        auto mlirAddOp = builder->create<mlir::LLVM::FAddOp>(getNameLoc("binOpResult"),
                                                             leftInput.getType(),
                                                             leftInput,
                                                             rightInput,
                                                             mlir::LLVM::FastmathFlags::fast);
        frame.setValue(addOp->getIdentifier(), mlirAddOp);
    } else {
        if (!inductionVars.contains(addOp->getLeftInput()->getIdentifier())) {
            if (!frame.contains(addOp->getIdentifier())) {
                auto mlirAddOp = builder->create<mlir::LLVM::AddOp>(getNameLoc("binOpResult"), leftInput, rightInput);
                frame.setValue(addOp->getIdentifier(), mlirAddOp);
            } else {
                auto mlirAddOp = builder->create<mlir::LLVM::AddOp>(getNameLoc("binOpResult"), leftInput, rightInput);
                frame.setValue(addOp->getIdentifier(), mlirAddOp);
            }
        }
    }
}

void MLIRLoweringProvider::generateMLIR(std::shared_ptr<IR::Operations::SubOperation> subIntOp, ValueFrame& frame) {
    auto leftInput = frame.getValue(subIntOp->getLeftInput()->getIdentifier());
    auto rightInput = frame.getValue(subIntOp->getRightInput()->getIdentifier());
    if (subIntOp->getStamp()->isFloat()) {
        auto mlirSubOp =
            builder->create<mlir::LLVM::FSubOp>(getNameLoc("binOpResult"),
                                                leftInput,
                                                rightInput,
                                                mlir::LLVM::FastmathFlagsAttr::get(context, mlir::LLVM::FastmathFlags::fast));
        frame.setValue(subIntOp->getIdentifier(), mlirSubOp);
    } else {
        auto mlirSubOp = builder->create<mlir::LLVM::SubOp>(getNameLoc("binOpResult"), leftInput, rightInput);
        frame.setValue(subIntOp->getIdentifier(), mlirSubOp);
    }
}

void MLIRLoweringProvider::generateMLIR(std::shared_ptr<IR::Operations::MulOperation> mulOp, ValueFrame& frame) {
    auto leftInput = frame.getValue(mulOp->getLeftInput()->getIdentifier());
    auto rightInput = frame.getValue(mulOp->getRightInput()->getIdentifier());
    auto resultType = leftInput.getType();
    if (mulOp->getStamp()->isFloat()) {
        auto mlirMulOp = builder->create<mlir::LLVM::FMulOp>(getNameLoc("binOpResult"),
                                                             resultType,
                                                             leftInput,
                                                             rightInput,
                                                             mlir::LLVM::FastmathFlags::fast);
        frame.setValue(mulOp->getIdentifier(), mlirMulOp);
    } else {
        auto mlirMulOp = builder->create<mlir::LLVM::MulOp>(getNameLoc("binOpResult"), resultType, leftInput, rightInput);
        frame.setValue(mulOp->getIdentifier(), mlirMulOp);
    }
}

void MLIRLoweringProvider::generateMLIR(std::shared_ptr<IR::Operations::DivOperation> divIntOp, ValueFrame& frame) {
    auto leftInput = frame.getValue(divIntOp->getLeftInput()->getIdentifier());
    auto rightInput = frame.getValue(divIntOp->getRightInput()->getIdentifier());
    auto resultType = leftInput.getType();
    if (divIntOp->getStamp()->isFloat()) {
        auto mlirDivOp = builder->create<mlir::LLVM::FDivOp>(getNameLoc("binOpResult"),
                                                             resultType,
                                                             leftInput,
                                                             rightInput,
                                                             mlir::LLVM::FastmathFlags::fast);
        frame.setValue(divIntOp->getIdentifier(), mlirDivOp);
    } else {
        if (resultType.isSignedInteger()) {
            auto mlirDivOp = builder->create<mlir::LLVM::SDivOp>(getNameLoc("binOpResult"), resultType, leftInput, rightInput);
            frame.setValue(divIntOp->getIdentifier(), mlirDivOp);
        } else {
            auto mlirDivOp = builder->create<mlir::LLVM::UDivOp>(getNameLoc("binOpResult"), resultType, leftInput, rightInput);
            frame.setValue(divIntOp->getIdentifier(), mlirDivOp);
        }
    }
}

void MLIRLoweringProvider::generateMLIR(std::shared_ptr<IR::Operations::StoreOperation> storeOp, ValueFrame& frame) {
    auto value = frame.getValue(storeOp->getValue()->getIdentifier());
    auto address = frame.getValue(storeOp->getAddress()->getIdentifier());
    auto bitcast = builder->create<mlir::LLVM::BitcastOp>(getNameLoc("Address Bitcasted"),
                                                          mlir::LLVM::LLVMPointerType::get(value.getType()),
                                                          address);
    builder->create<mlir::LLVM::StoreOp>(getNameLoc("outputStore"), value, bitcast);
}

void MLIRLoweringProvider::generateMLIR(std::shared_ptr<IR::Operations::ReturnOperation> returnOp, ValueFrame& frame) {
    // Insert return into 'execute' function block. This is the FINAL return.
    if (!returnOp->hasReturnValue()) {
        builder->create<mlir::LLVM::ReturnOp>(getNameLoc("return"), mlir::ValueRange());
    } else {
        builder->create<mlir::LLVM::ReturnOp>(getNameLoc("return"), frame.getValue(returnOp->getReturnValue()->getIdentifier()));
    }
}

void MLIRLoweringProvider::generateMLIR(std::shared_ptr<IR::Operations::ProxyCallOperation> proxyCallOp, ValueFrame& frame) {
    mlir::FlatSymbolRefAttr functionRef;
    if (theModule.lookupSymbol<mlir::LLVM::LLVMFuncOp>(proxyCallOp->getFunctionSymbol())) {
        functionRef = mlir::SymbolRefAttr::get(context, proxyCallOp->getFunctionSymbol());
    } else {
        functionRef = insertExternalFunction(proxyCallOp->getFunctionSymbol(),
                                             proxyCallOp->getFunctionPtr(),
                                             getMLIRType(proxyCallOp->getStamp()),
                                             getMLIRType(proxyCallOp->getInputArguments()),
                                             true);
    }
    std::vector<mlir::Value> functionArgs;
    for (auto arg : proxyCallOp->getInputArguments()) {
        functionArgs.push_back(frame.getValue(arg->getIdentifier()));
    }
    if (!proxyCallOp->getStamp()->isVoid()) {
        auto res = builder->create<mlir::LLVM::CallOp>(getNameLoc("printFunc"),
                                                       getMLIRType(proxyCallOp->getStamp()),
                                                       functionRef,
                                                       functionArgs);
        frame.setValue(proxyCallOp->getIdentifier(), res.getResult());
    } else {
        builder->create<mlir::LLVM::CallOp>(builder->getUnknownLoc(), mlir::TypeRange(), functionRef, functionArgs);
    }
}

void MLIRLoweringProvider::generateMLIR(std::shared_ptr<IR::Operations::CompareOperation> compareOp, ValueFrame& frame) {
    auto leftStamp = compareOp->getLeftInput()->getStamp();
    auto rightStamp = compareOp->getRightInput()->getStamp();

    if ((leftStamp->isInteger() && leftStamp->isFloat()) || (leftStamp->isFloat() && rightStamp->isInteger())) {
        // Avoid comparing integer to float
        NES_THROW_RUNTIME_ERROR("Type missmatch: cannot compare " << leftStamp->toString() << " to " << rightStamp->toString());
    } else if (compareOp->getComparator() == IR::Operations::CompareOperation::EQ
               && compareOp->getLeftInput()->getStamp()->isAddress() && compareOp->getRightInput()->getStamp()->isInteger()) {
        // add null check
        auto null =
            builder->create<mlir::LLVM::NullOp>(getNameLoc("null"), mlir::LLVM::LLVMPointerType::get(builder->getI8Type()));
        auto cmpOp = builder->create<mlir::LLVM::ICmpOp>(getNameLoc("comparison"),
                                                         mlir::LLVM::ICmpPredicate::eq,
                                                         frame.getValue(compareOp->getLeftInput()->getIdentifier()),
                                                         null);
        frame.setValue(compareOp->getIdentifier(), cmpOp);
    } else if (leftStamp->isInteger() && rightStamp->isInteger()) {
        // handle integer
        auto cmpOp = builder->create<mlir::arith::CmpIOp>(getNameLoc("comparison"),
                                                          convertToIntMLIRComparison(compareOp->getComparator(), leftStamp),
                                                          frame.getValue(compareOp->getLeftInput()->getIdentifier()),
                                                          frame.getValue(compareOp->getRightInput()->getIdentifier()));
        frame.setValue(compareOp->getIdentifier(), cmpOp);
    } else if (leftStamp->isFloat() && rightStamp->isFloat()) {
        // handle float comparison
        auto cmpOp = builder->create<mlir::arith::CmpFOp>(getNameLoc("comparison"),
                                                          convertToFloatMLIRComparison(compareOp->getComparator()),
                                                          frame.getValue(compareOp->getLeftInput()->getIdentifier()),
                                                          frame.getValue(compareOp->getRightInput()->getIdentifier()));
        frame.setValue(compareOp->getIdentifier(), cmpOp);
    } else {
        NES_THROW_RUNTIME_ERROR("Unknown type to compare: " << leftStamp->toString() << " and " << rightStamp->toString());
    }
}

void MLIRLoweringProvider::generateMLIR(std::shared_ptr<IR::Operations::IfOperation> ifOp, ValueFrame& frame) {
    auto parentBlockInsertionPoint = builder->saveInsertionPoint();

    std::vector<mlir::Value> trueBlockArgs;
    mlir::Block* trueBlock = generateBasicBlock(ifOp->getTrueBlockInvocation(), frame);
    for (auto blockArg : ifOp->getTrueBlockInvocation().getArguments()) {
        trueBlockArgs.push_back(frame.getValue(blockArg->getIdentifier()));
    }

    std::vector<mlir::Value> elseBlockArgs;
    mlir::Block* elseBlock = generateBasicBlock(ifOp->getFalseBlockInvocation(), frame);
    for (auto blockArg : ifOp->getFalseBlockInvocation().getArguments()) {
        elseBlockArgs.push_back(frame.getValue(blockArg->getIdentifier()));
    }

    builder->restoreInsertionPoint(parentBlockInsertionPoint);
    builder->create<mlir::cf::CondBranchOp>(getNameLoc("branch"),
                                            frame.getValue(ifOp->getValue()->getIdentifier()),
                                            trueBlock,
                                            trueBlockArgs,
                                            elseBlock,
                                            elseBlockArgs);
}

void MLIRLoweringProvider::generateMLIR(std::shared_ptr<IR::Operations::BranchOperation> branchOp, ValueFrame& frame) {
    std::vector<mlir::Value> mlirTargetBlockArguments;
    for (auto targetBlockArgument : branchOp->getNextBlockInvocation().getArguments()) {
        mlirTargetBlockArguments.push_back(frame.getValue(targetBlockArgument->getIdentifier()));
    }
    auto* mlirTargetBlock = generateBasicBlock(branchOp->getNextBlockInvocation(), frame);
    builder->create<mlir::cf::BranchOp>(getNameLoc("branch"), mlirTargetBlock, mlirTargetBlockArguments);
}

mlir::Block* MLIRLoweringProvider::generateBasicBlock(IR::Operations::BasicBlockInvocation& blockInvocation, ValueFrame&) {
    auto targetBlock = blockInvocation.getBlock();
    // Check if the block already exists.
    if (blockMapping.contains(targetBlock->getIdentifier())) {
        return blockMapping[targetBlock->getIdentifier()];
    }

    auto parentBlockInsertionPoint = builder->saveInsertionPoint();
    // Create new block.
    auto mlirBasicBlock = builder->createBlock(builder->getBlock()->getParent());

    auto targetBlockArguments = targetBlock->getArguments();
    // Add attributes as arguments to block.
    for (auto headBlockHeadTypes : targetBlockArguments) {
        mlirBasicBlock->addArgument(getMLIRType(headBlockHeadTypes->getStamp()), getNameLoc("arg"));
    }
    ValueFrame blockFrame;
    for (uint32_t i = 0; i < targetBlockArguments.size(); i++) {
        blockFrame.setValue(targetBlock->getArguments()[i]->getIdentifier(), mlirBasicBlock->getArgument(i));
    }

    blockMapping[blockInvocation.getBlock()->getIdentifier()] = mlirBasicBlock;
    builder->setInsertionPointToStart(mlirBasicBlock);
    generateMLIR(targetBlock, blockFrame);
    builder->restoreInsertionPoint(parentBlockInsertionPoint);

    return mlirBasicBlock;
}

MLIRLoweringProvider::ValueFrame
MLIRLoweringProvider::createFrameFromParentBlock(MLIRLoweringProvider::ValueFrame& frame,
                                                 IR::Operations::BasicBlockInvocation& invocation) {
    auto invocationArguments = invocation.getArguments();
    auto childBlockArguments = invocation.getBlock()->getArguments();
    NES_ASSERT(invocationArguments.size() == childBlockArguments.size(),
               "the number of invocation parameters has to be the same as the number of block arguments in the invoked block.");
    ValueFrame childFrame;
    // Copy all frame values to the child frame that are arguments of the child block.
    for (uint64_t i = 0; i < invocationArguments.size(); i++) {
        auto parentOperation = invocationArguments[i];
        auto parentValue = frame.getValue(parentOperation->getIdentifier());
        auto childBlockArgument = childBlockArguments[i];
        childFrame.setValue(childBlockArgument->getIdentifier(), parentValue);
    }
    return childFrame;
}

void MLIRLoweringProvider::generateMLIR(std::shared_ptr<IR::Operations::CastOperation> castOperation,
                                        MLIRLoweringProvider::ValueFrame& frame) {
    auto inputStamp = castOperation->getInput()->getStamp();
    auto outputStamp = castOperation->getStamp();

    if (inputStamp->isInteger() && outputStamp->isInteger()) {
        auto inputIntegerStamp = cast<IR::Types::IntegerStamp>(inputStamp);
        auto outputIntegerStamp = cast<IR::Types::IntegerStamp>(outputStamp);
        auto mlirInput = frame.getValue(castOperation->getInput()->getIdentifier());
        if (inputIntegerStamp->getBitWidth() == outputIntegerStamp->getBitWidth()) {
            // we skip the cast if input bit width are the same.
            frame.setValue(castOperation->getIdentifier(), mlirInput);
        } else if (outputIntegerStamp->isSigned()) {
            auto mlirCast = builder->create<mlir::arith::ExtSIOp>(getNameLoc("location"), getMLIRType(outputStamp), mlirInput);
            frame.setValue(castOperation->getIdentifier(), mlirCast);
        } else {
            auto mlirCast = builder->create<mlir::arith::ExtUIOp>(getNameLoc("location"), getMLIRType(outputStamp), mlirInput);
            frame.setValue(castOperation->getIdentifier(), mlirCast);
        }
        return;
    } else if (inputStamp->isFloat() && outputStamp->isFloat()) {
        auto inputFloatStamp = cast<IR::Types::FloatStamp>(inputStamp);
        auto outputFloatStamp = cast<IR::Types::FloatStamp>(outputStamp);
        auto mlirInput = frame.getValue(castOperation->getInput()->getIdentifier());
        auto mlirCast = builder->create<mlir::arith::ExtFOp>(getNameLoc("location"), getMLIRType(outputFloatStamp), mlirInput);
        frame.setValue(castOperation->getIdentifier(), mlirCast);
        return;
    } else if (inputStamp->isInteger() && outputStamp->isFloat()) {
        auto inputIntegerStamp = cast<IR::Types::IntegerStamp>(inputStamp);
        auto outputFloatStamp = cast<IR::Types::FloatStamp>(outputStamp);
        auto mlirInput = frame.getValue(castOperation->getInput()->getIdentifier());
        if (inputIntegerStamp->isSigned()) {
            auto mlirCast = builder->create<mlir::arith::SIToFPOp>(getNameLoc("location"), getMLIRType(outputStamp), mlirInput);
            frame.setValue(castOperation->getIdentifier(), mlirCast);
        } else {
            auto mlirCast = builder->create<mlir::arith::UIToFPOp>(getNameLoc("location"), getMLIRType(outputStamp), mlirInput);
            frame.setValue(castOperation->getIdentifier(), mlirCast);
        }
        return;
    } else {
        NES_THROW_RUNTIME_ERROR("Cast from " << inputStamp->toString() << " to " << outputStamp->toString()
                                             << " is not supported.");
    }
}

void MLIRLoweringProvider::generateMLIR(std::shared_ptr<IR::Operations::ConstBooleanOperation> constBooleanOp,
                                        MLIRLoweringProvider::ValueFrame& frame) {
    auto constOp =
        builder->create<mlir::arith::ConstantOp>(getNameLoc("location"),
                                                 builder->getI1Type(),
                                                 builder->getIntegerAttr(builder->getI1Type(), constBooleanOp->getValue()));
    frame.setValue(constBooleanOp->getIdentifier(), constOp);
}

std::vector<std::string> MLIRLoweringProvider::getJitProxyFunctionSymbols() { return std::move(jitProxyFunctionSymbols); }
std::vector<llvm::JITTargetAddress> MLIRLoweringProvider::getJitProxyTargetAddresses() {
    return std::move(jitProxyFunctionTargetAddresses);
}
}// namespace NES::Nautilus::Backends::MLIR<|MERGE_RESOLUTION|>--- conflicted
+++ resolved
@@ -169,12 +169,8 @@
 mlir::OwningOpRef<mlir::ModuleOp> MLIRLoweringProvider::generateModuleFromIR(std::shared_ptr<IR::IRGraph> ir) {
     ValueFrame firstFrame;
     generateMLIR(ir->getRootOperation(), firstFrame);
-<<<<<<< HEAD
-    mlir::OpPrintingFlags flags;
-    llvm::raw_ostream& output = llvm::outs();
-    //theModule->print(output, flags);
-=======
->>>>>>> e65dda35
+
+
     // If MLIR module creation is incorrect, gracefully emit error message, return nullptr, and continue.
     if (failed(mlir::verify(theModule))) {
         theModule.emitError("module verification error");
