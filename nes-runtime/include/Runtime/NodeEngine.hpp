/*
    Licensed under the Apache License, Version 2.0 (the "License");
    you may not use this file except in compliance with the License.
    You may obtain a copy of the License at

        https://www.apache.org/licenses/LICENSE-2.0

    Unless required by applicable law or agreed to in writing, software
    distributed under the License is distributed on an "AS IS" BASIS,
    WITHOUT WARRANTIES OR CONDITIONS OF ANY KIND, either express or implied.
    See the License for the specific language governing permissions and
    limitations under the License.
*/

#pragma once
#include <memory>
#include <Identifiers/Identifiers.hpp>
#include <Listeners/QueryLog.hpp>
#include <Listeners/SystemEventListener.hpp>
#include <Runtime/BufferManager.hpp>
#include <Runtime/QueryTerminationType.hpp>
#include <ExecutableQueryPlan.hpp>
#include <QueryEngine.hpp>

namespace NES::Runtime
{
<<<<<<< HEAD
/// Forward declaration of QueryManager, which includes Task, which includes SinkMedium, which includes NodeEngine
=======
/// Forward declaration of QueryEngineTest, which includes Task, which includes SinkMedium, which includes NodeEngine
>>>>>>> 3fe712a2
class QueryTracker;
/**
 * @brief this class represents the interface and entrance point into the
 * query processing part of NES. It provides basic functionality
 * such as registering, unregistering, starting, and stopping.
 */
class NodeEngine
{
    friend class NodeEngineBuilder;

public:
    NodeEngine() = delete;
    NodeEngine(const NodeEngine&) = delete;
    NodeEngine& operator=(const NodeEngine&) = delete;
    ~NodeEngine();

    NodeEngine(
        std::shared_ptr<Memory::BufferManager> bufferManager,
        std::shared_ptr<SystemEventListener> systemEventListener,
        std::shared_ptr<QueryLog> queryLog,
        std::unique_ptr<QueryEngine> queryEngine);

    [[nodiscard]] QueryId registerExecutableQueryPlan(std::unique_ptr<Execution::ExecutableQueryPlan> queryExecutionPlan);
    void unregisterQuery(QueryId queryId);
    void startQuery(QueryId queryId);
    /// Termination will happen asynchronously, thus the query might very well be running for an indeterminate time after this method has
    /// been called.
    void stopQuery(QueryId queryId, QueryTerminationType terminationType);

    [[nodiscard]] std::shared_ptr<Memory::BufferManager> getBufferManager() { return bufferManager; }
    [[nodiscard]] std::shared_ptr<QueryLog> getQueryLog() { return queryLog; }

private:
    std::shared_ptr<Memory::BufferManager> bufferManager;
    std::shared_ptr<QueryLog> queryLog;

    std::shared_ptr<SystemEventListener> systemEventListener;
    std::unique_ptr<QueryEngine> queryEngine;
    std::unique_ptr<QueryTracker> queryTracker;
};
using NodeEnginePtr = std::shared_ptr<NodeEngine>;
}<|MERGE_RESOLUTION|>--- conflicted
+++ resolved
@@ -24,11 +24,7 @@
 
 namespace NES::Runtime
 {
-<<<<<<< HEAD
-/// Forward declaration of QueryManager, which includes Task, which includes SinkMedium, which includes NodeEngine
-=======
 /// Forward declaration of QueryEngineTest, which includes Task, which includes SinkMedium, which includes NodeEngine
->>>>>>> 3fe712a2
 class QueryTracker;
 /**
  * @brief this class represents the interface and entrance point into the
