--- conflicted
+++ resolved
@@ -1,508 +1,477 @@
-<<<<<<< HEAD
-/*
-Licensed under the Apache License, Version 2.0 (the "License");
-you may not use this file except in compliance with the License.
-You may obtain a copy of the License at
-
-    https://www.apache.org/licenses/LICENSE-2.0
-
-Unless required by applicable law or agreed to in writing, software
-distributed under the License is distributed on an "AS IS" BASIS,
-WITHOUT WARRANTIES OR CONDITIONS OF ANY KIND, either express or implied.
-See the License for the specific language governing permissions and
-limitations under the License.
-*/
-
-#include <Execution/Expressions/LogicalExpressions/GreaterThanExpression.hpp>
-#include <Execution/Expressions/LogicalExpressions/LessThanExpression.hpp>
-=======
-//
-// Created by Juliane on 13.01.2023.
-//
-#include <Execution/StatisticsCollector/ChangeDetectors/Adwin.hpp>
-#include <Execution/StatisticsCollector/ChangeDetectors/ChangeDetectorWrapper.hpp>
->>>>>>> ac1963b4
-#include <API/Schema.hpp>
-#include <Execution/Expressions/ConstantIntegerExpression.hpp>
-#include <Execution/Expressions/LogicalExpressions/EqualsExpression.hpp>
-#include <Execution/Expressions/LogicalExpressions/GreaterThanExpression.hpp>
-#include <Execution/Expressions/LogicalExpressions/LessThanExpression.hpp>
-#include <Execution/Expressions/ReadFieldExpression.hpp>
-#include <Execution/MemoryProvider/RowMemoryProvider.hpp>
-#include <Execution/Operators/Emit.hpp>
-#include <Execution/Operators/Relational/Selection.hpp>
-#include <Execution/Operators/Scan.hpp>
-#include <Execution/Pipelines/CompilationPipelineProvider.hpp>
-#include <Execution/Pipelines/NautilusExecutablePipelineStage.hpp>
-#include <Execution/Pipelines/PhysicalOperatorPipeline.hpp>
-#include <Execution/RecordBuffer.hpp>
-#include <Execution/StatisticsCollector/PipelineRuntime.hpp>
-#include <Execution/StatisticsCollector/PipelineSelectivity.hpp>
-#include <Execution/StatisticsCollector/StatisticsCollector.hpp>
-#include <Runtime/BufferManager.hpp>
-#include <Runtime/MemoryLayout/DynamicTupleBuffer.hpp>
-#include <TestUtils/AbstractPipelineExecutionTest.hpp>
-#include <Util/Logger/Logger.hpp>
-#include <gtest/gtest.h>
-#include <memory>
-#include <random>
-
-namespace NES::Runtime::Execution {
-
-class SelectivityRuntimeTest : public testing::Test, public AbstractPipelineExecutionTest {
-  public:
-    ExecutablePipelineProvider* provider;
-    std::shared_ptr<Runtime::BufferManager> bm;
-    std::shared_ptr<WorkerContext> wc;
-
-    /* Will be called before any test in this class are executed. */
-    static void SetUpTestCase() {
-        NES::Logger::setupLogging("SelectivityRuntimeTest.log", NES::LogLevel::LOG_DEBUG);
-        std::cout << "Setup SelectivityRuntimeTest test class." << std::endl;
-    }
-
-    /* Will be called before a test is executed. */
-    void SetUp() override {
-        std::cout << "Setup SelectivityRuntimeTest test case." << std::endl;
-        provider = ExecutablePipelineProviderRegistry::getPlugin(this->GetParam()).get();
-        bm = std::make_shared<Runtime::BufferManager>();
-        wc = std::make_shared<WorkerContext>(0, bm, 100);
-    }
-
-    /* Will be called before a test is executed. */
-    void TearDown() override { std::cout << "Tear down SelectivityRuntimeTest test case." << std::endl; }
-
-    /* Will be called after all tests in this class are finished. */
-    static void TearDownTestCase() { std::cout << "Tear down SelectivityRuntimeTest test class." << std::endl; }
-};
-
-/**
- * @brief 2 pipelines with different selectivity
- */
-TEST_P(SelectivityRuntimeTest, selectivityTest) {
-    auto schema = Schema::create(Schema::MemoryLayoutType::ROW_LAYOUT);
-    schema->addField("f1", BasicType::INT64);
-    schema->addField("f2", BasicType::INT64);
-    auto memoryLayout = Runtime::MemoryLayouts::RowLayout::create(schema, bm->getBufferSize());
-
-    // create first pipeline with selectivity of 10 %
-    auto scanMemoryProviderPtr = std::make_unique<MemoryProvider::RowMemoryProvider>(memoryLayout);
-    auto scanOperator = std::make_shared<Operators::Scan>(std::move(scanMemoryProviderPtr));
-
-    auto constantInt = std::make_shared<Expressions::ConstantIntegerExpression>(5);
-    auto readF1 = std::make_shared<Expressions::ReadFieldExpression>("f1");
-    auto equalsExpression = std::make_shared<Expressions::EqualsExpression>(constantInt, readF1);
-    auto selectionOperator = std::make_shared<Operators::Selection>(equalsExpression);
-    scanOperator->setChild(selectionOperator);
-
-    auto emitMemoryProviderPtr = std::make_unique<MemoryProvider::RowMemoryProvider>(memoryLayout);
-    auto emitOperator = std::make_shared<Operators::Emit>(std::move(emitMemoryProviderPtr));
-    selectionOperator->setChild(emitOperator);
-
-    auto pipeline = std::make_shared<PhysicalOperatorPipeline>();
-    pipeline->setRootOperator(scanOperator);
-
-    // create second pipeline with selectivity of 80 %
-    auto scanMemoryProviderPtr2 = std::make_unique<MemoryProvider::RowMemoryProvider>(memoryLayout);
-    auto scanOperator2 = std::make_shared<Operators::Scan>(std::move(scanMemoryProviderPtr2));
-
-    auto constantInt2 = std::make_shared<Expressions::ConstantIntegerExpression>(1);
-    auto greaterThanExpression = std::make_shared<Expressions::GreaterThanExpression>(readF1,constantInt2);
-    auto selectionOperator2 = std::make_shared<Operators::Selection>(greaterThanExpression);
-    scanOperator2->setChild(selectionOperator2);
-
-    auto emitMemoryProviderPtr2=std::make_unique<MemoryProvider::RowMemoryProvider>(memoryLayout);
-    auto emitOperator2=std::make_shared<Operators::Emit>(std::move(emitMemoryProviderPtr2));
-    selectionOperator2->setChild(emitOperator2);
-
-    auto pipeline2=std::make_shared<PhysicalOperatorPipeline>();
-    pipeline2->setRootOperator(scanOperator2);
-
-    // generate values in random order
-    std::random_device rd;
-    std::mt19937 rng(rd());
-    std::uniform_int_distribution<int64_t> dist(0, 10);
-
-    auto buffer = bm->getBufferBlocking();
-    auto dynamicBuffer = Runtime::MemoryLayouts::DynamicTupleBuffer(memoryLayout, buffer);
-    for (uint64_t i = 0; i < 500; i++) {
-        int64_t randomNumber = dist(rng);
-        dynamicBuffer[i]["f1"].write(randomNumber);
-        dynamicBuffer[i]["f2"].write((int64_t) 1);
-        dynamicBuffer.setNumberOfTuples(i + 1);
-    }
-
-    auto executablePipeline = provider->create(pipeline);
-
-    auto pipelineContext = MockedPipelineExecutionContext();
-    executablePipeline->setup(pipelineContext);
-    executablePipeline->execute(buffer, pipelineContext, *wc);
-    executablePipeline->stop(pipelineContext);
-
-    std::shared_ptr<ExecutablePipelineStage> executablePipelineStage = std::move(executablePipeline);
-    auto nautilusExecutablePipelineStage = std::dynamic_pointer_cast<NautilusExecutablePipelineStage>(executablePipelineStage);
-
-    std::cout << "Number of input tuples: " << nautilusExecutablePipelineStage->getNumberOfInputTuples() << std::endl;
-<<<<<<< HEAD
-    std::cout << "Number of emitted tuples: " << pipelineContext.getNumberOfEmittedTuples() << std::endl;
-    std::cout << "Runtime per buffer: " << nautilusExecutablePipelineStage->getRuntimePerBuffer()  << " microseconds" << std::endl;
-=======
-    std::cout << "Number of output tuples: " << nautilusExecutablePipelineStage->getNumberOfOutputTuples() << std::endl;
-    std::cout << "Runtime per buffer: " << nautilusExecutablePipelineStage->getRuntimePerBuffer()  << " microseconds" << std::endl;
-
-    auto pipelineId = pipelineContext.getPipelineID();
-
-    auto adwin = std::make_unique<Adwin>(0.001, 4);
-    auto changeDetectorWrapper = std::make_unique<ChangeDetectorWrapper>(std::move(adwin));
-
-    auto pipelineSelectivity = std::make_unique<PipelineSelectivity>(std::move(changeDetectorWrapper), nautilusExecutablePipelineStage, pipelineId);
-    pipelineSelectivity->collect();
-    auto pipelineRuntime = std::make_unique<PipelineRuntime>(nautilusExecutablePipelineStage, pipelineId);
-    pipelineRuntime->collect();
-
-    auto statisticsCollector = std::make_unique<StatisticsCollector>();
-    statisticsCollector->addStatistic(std::move(pipelineSelectivity));
->>>>>>> ac1963b4
-
-    ASSERT_EQ(pipelineContext.buffers.size(), 1);
-    auto resultBuffer = pipelineContext.buffers[0];
-    ASSERT_EQ(resultBuffer.getNumberOfTuples(), pipelineContext.getNumberOfEmittedTuples());
-
-    auto resultDynamicBuffer = Runtime::MemoryLayouts::DynamicTupleBuffer(memoryLayout, resultBuffer);
-    for (uint64_t i = 0; i < resultBuffer.getNumberOfTuples(); i++) {
-        ASSERT_EQ(resultDynamicBuffer[i]["f1"].read<int64_t>(), 5);
-        ASSERT_EQ(resultDynamicBuffer[i]["f2"].read<int64_t>(), 1);
-    }
-
-    // apply pipeline2
-    auto executablePipeline2 = provider->create(pipeline2);
-
-    auto pipelineContext2 = MockedPipelineExecutionContext();
-    executablePipeline2->setup(pipelineContext2);
-    executablePipeline2->execute(buffer,pipelineContext2,*wc);
-    executablePipeline2->stop(pipelineContext2);
-
-    std::shared_ptr<ExecutablePipelineStage> executablePipelineStage2 = std::move(executablePipeline2);
-    auto nautilusExecutablePipelineStage2 = std::dynamic_pointer_cast<NautilusExecutablePipelineStage>(executablePipelineStage2);
-
-    std::cout << "Number of input tuples: " << nautilusExecutablePipelineStage2->getNumberOfInputTuples() << std::endl;
-    std::cout << "Number of emitted tuples: " << pipelineContext2.getNumberOfEmittedTuples() << std::endl;
-    std::cout << "Runtime per buffer: " << nautilusExecutablePipelineStage2->getRuntimePerBuffer()  << " microseconds" << std::endl;
-
-    ASSERT_EQ(pipelineContext2.buffers.size(),1);
-    auto resultBuffer2 = pipelineContext2.buffers[0];
-    ASSERT_EQ(resultBuffer2.getNumberOfTuples(), pipelineContext2.getNumberOfEmittedTuples());
-
-    auto resultDynamicBuffer2 = Runtime::MemoryLayouts::DynamicTupleBuffer(memoryLayout,resultBuffer2);
-    for(uint64_t i = 0; i < resultBuffer2.getNumberOfTuples(); i++){
-        ASSERT_GT(resultDynamicBuffer2[i]["f1"].read<int64_t>(),1);
-    }
-}
-
-INSTANTIATE_TEST_CASE_P(testIfCompilation,
-                        SelectivityRuntimeTest,
-                        ::testing::Values("PipelineInterpreter", "PipelineCompiler"),
-                        [](const testing::TestParamInfo<SelectivityRuntimeTest::ParamType>& info) {
-                            return info.param;
-                        });
-
-/**
- * @brief 2 pipelines with different runtimes
- */
-TEST_P(SelectivityRuntimeTest, runtimesTest) {
-    auto schema = Schema::create(Schema::MemoryLayoutType::ROW_LAYOUT);
-    schema->addField("f1", BasicType::INT64);
-    schema->addField("f2", BasicType::INT64);
-    auto memoryLayout = Runtime::MemoryLayouts::RowLayout::create(schema, bm->getBufferSize());
-
-    // create first pipeline with selectivity of 10 %
-    auto scanMemoryProviderPtr = std::make_unique<MemoryProvider::RowMemoryProvider>(memoryLayout);
-    auto scanOperator = std::make_shared<Operators::Scan>(std::move(scanMemoryProviderPtr));
-
-    auto constantInt = std::make_shared<Expressions::ConstantIntegerExpression>(5);
-    auto readF1 = std::make_shared<Expressions::ReadFieldExpression>("f1");
-    auto equalsExpression = std::make_shared<Expressions::EqualsExpression>(constantInt, readF1);
-    auto selectionOperator = std::make_shared<Operators::Selection>(equalsExpression);
-    scanOperator->setChild(selectionOperator);
-
-    auto emitMemoryProviderPtr = std::make_unique<MemoryProvider::RowMemoryProvider>(memoryLayout);
-    auto emitOperator = std::make_shared<Operators::Emit>(std::move(emitMemoryProviderPtr));
-    selectionOperator->setChild(emitOperator);
-
-    auto pipeline = std::make_shared<PhysicalOperatorPipeline>();
-    pipeline->setRootOperator(scanOperator);
-
-    // create second pipeline selectivity of 50 %
-    auto scanMemoryProviderPtr2 = std::make_unique<MemoryProvider::RowMemoryProvider>(memoryLayout);
-    auto scanOperator2 = std::make_shared<Operators::Scan>(std::move(scanMemoryProviderPtr2));
-
-    auto readField1 = std::make_shared<Expressions::ReadFieldExpression>("f1");
-    auto constInt1 = std::make_shared<Expressions::ConstantIntegerExpression>(2);
-    auto greaterThanExpression = std::make_shared<Expressions::GreaterThanExpression>(readField1,constInt1);
-    auto selectionOperator2_1 = std::make_shared<Operators::Selection>(greaterThanExpression);
-    scanOperator2->setChild(selectionOperator2_1);
-
-    auto constInt2 = std::make_shared<Expressions::ConstantIntegerExpression>(8);
-    auto lessThanExpression = std::make_shared<Expressions::LessThanExpression>(readField1,constInt2);
-    auto selectionOperator2_2 = std::make_shared<Operators::Selection>(lessThanExpression);
-    selectionOperator2_1->setChild(selectionOperator2_2);
-
-    auto emitMemoryProviderPtr2=std::make_unique<MemoryProvider::RowMemoryProvider>(memoryLayout);
-    auto emitOperator2=std::make_shared<Operators::Emit>(std::move(emitMemoryProviderPtr2));
-    selectionOperator2_2->setChild(emitOperator2);
-
-    auto pipeline2=std::make_shared<PhysicalOperatorPipeline>();
-    pipeline2->setRootOperator(scanOperator2);
-
-    // generate values in random order
-    std::random_device rd;
-    std::mt19937 rng(rd());
-    std::uniform_int_distribution<int64_t> dist(0, 10);
-
-    auto buffer = bm->getBufferBlocking();
-    auto dynamicBuffer = Runtime::MemoryLayouts::DynamicTupleBuffer(memoryLayout, buffer);
-    for (uint64_t i = 0; i < 500; i++) {
-        int64_t randomNumber = dist(rng);
-        dynamicBuffer[i]["f1"].write(randomNumber);
-        dynamicBuffer[i]["f2"].write((int64_t) 1);
-        dynamicBuffer.setNumberOfTuples(i + 1);
-    }
-
-    auto executablePipeline = provider->create(pipeline);
-
-    auto pipelineContext = MockedPipelineExecutionContext();
-    executablePipeline->setup(pipelineContext);
-    executablePipeline->execute(buffer, pipelineContext, *wc);
-    executablePipeline->stop(pipelineContext);
-
-    std::shared_ptr<ExecutablePipelineStage> executablePipelineStage = std::move(executablePipeline);
-    auto nautilusExecutablePipelineStage = std::dynamic_pointer_cast<NautilusExecutablePipelineStage>(executablePipelineStage);
-
-    std::cout << "Number of input tuples: " << nautilusExecutablePipelineStage->getNumberOfInputTuples() << std::endl;
-    std::cout << "Number of emitted tuples: " << pipelineContext.getNumberOfEmittedTuples() << std::endl;
-    std::cout << "Runtime per buffer: " << nautilusExecutablePipelineStage->getRuntimePerBuffer()  << " microseconds" << std::endl;
-
-    ASSERT_EQ(pipelineContext.buffers.size(), 1);
-    auto resultBuffer = pipelineContext.buffers[0];
-    ASSERT_EQ(resultBuffer.getNumberOfTuples(), pipelineContext.getNumberOfEmittedTuples());
-
-    auto resultDynamicBuffer = Runtime::MemoryLayouts::DynamicTupleBuffer(memoryLayout, resultBuffer);
-    for (uint64_t i = 0; i < 10; i++) {
-        ASSERT_EQ(resultDynamicBuffer[i]["f1"].read<int64_t>(), 5);
-        ASSERT_EQ(resultDynamicBuffer[i]["f2"].read<int64_t>(), 1);
-    }
-
-    // apply pipeline2
-    auto executablePipeline2 = provider->create(pipeline2);
-
-    auto pipelineContext2 = MockedPipelineExecutionContext();
-    executablePipeline2->setup(pipelineContext2);
-    executablePipeline2->execute(buffer,pipelineContext2,*wc);
-    executablePipeline2->stop(pipelineContext2);
-
-    std::shared_ptr<ExecutablePipelineStage> executablePipelineStage2 = std::move(executablePipeline2);
-    auto nautilusExecutablePipelineStage2 = std::dynamic_pointer_cast<NautilusExecutablePipelineStage>(executablePipelineStage2);
-
-    std::cout << "Number of input tuples: " << nautilusExecutablePipelineStage2->getNumberOfInputTuples() << std::endl;
-    std::cout << "Number of emitted tuples: " << pipelineContext2.getNumberOfEmittedTuples() << std::endl;
-    std::cout << "Runtime per buffer: " << nautilusExecutablePipelineStage2->getRuntimePerBuffer()  << " microseconds" << std::endl;
-
-    ASSERT_EQ(pipelineContext2.buffers.size(),1);
-    auto resultBuffer2 = pipelineContext2.buffers[0];
-    ASSERT_EQ(resultBuffer.getNumberOfTuples(), pipelineContext.getNumberOfEmittedTuples());
-
-    auto resultDynamicBuffer2 = Runtime::MemoryLayouts::DynamicTupleBuffer(memoryLayout,resultBuffer2);
-    for(uint64_t i = 0; i < 10; i++){
-        ASSERT_GT(resultDynamicBuffer[i]["f1"].read<int64_t>(), 2);
-        ASSERT_LT(resultDynamicBuffer[i]["f1"].read<int64_t>(), 8);
-        ASSERT_EQ(resultDynamicBuffer[i]["f2"].read<int64_t>(), 1);
-    }
-}
-
-/**
- * @brief 2 buffers with different runtimes
- */
-TEST_P(SelectivityRuntimeTest, runtimeBufferTest) {
-    auto schema = Schema::create(Schema::MemoryLayoutType::ROW_LAYOUT);
-    schema->addField("f1", BasicType::INT64);
-    schema->addField("f2", BasicType::INT64);
-    auto memoryLayout = Runtime::MemoryLayouts::RowLayout::create(schema, bm->getBufferSize());
-
-    auto scanMemoryProviderPtr = std::make_unique<MemoryProvider::RowMemoryProvider>(memoryLayout);
-    auto scanOperator = std::make_shared<Operators::Scan>(std::move(scanMemoryProviderPtr));
-
-    auto readF1 = std::make_shared<Expressions::ConstantIntegerExpression>(5);
-    auto readF2 = std::make_shared<Expressions::ReadFieldExpression>("f1");
-    auto equalsExpression = std::make_shared<Expressions::EqualsExpression>(readF1, readF2);
-    auto selectionOperator = std::make_shared<Operators::Selection>(equalsExpression);
-    scanOperator->setChild(selectionOperator);
-
-    auto emitMemoryProviderPtr = std::make_unique<MemoryProvider::RowMemoryProvider>(memoryLayout);
-    auto emitOperator = std::make_shared<Operators::Emit>(std::move(emitMemoryProviderPtr));
-    selectionOperator->setChild(emitOperator);
-
-    auto pipeline = std::make_shared<PhysicalOperatorPipeline>();
-    pipeline->setRootOperator(scanOperator);
-
-    // generate values in random order
-    std::random_device rd;
-    std::mt19937 rng(rd());
-    std::uniform_int_distribution<int64_t> dist(0, 10);
-
-    auto buffer = bm->getBufferBlocking();
-    auto dynamicBuffer = Runtime::MemoryLayouts::DynamicTupleBuffer(memoryLayout, buffer);
-    for (uint64_t i = 0; i < 500; i++) {
-        int64_t randomNumber = dist(rng);
-        dynamicBuffer[i]["f1"].write(randomNumber);
-        dynamicBuffer[i]["f2"].write((int64_t) 1);
-        dynamicBuffer.setNumberOfTuples(i + 1);
-    }
-
-    auto buffer2 = bm->getBufferBlocking();
-    auto dynamicBuffer2 = Runtime::MemoryLayouts::DynamicTupleBuffer(memoryLayout, buffer2);
-    for (uint64_t i = 0; i < 500; i++) {
-        dynamicBuffer2[i]["f1"].write((int64_t) 5);
-        dynamicBuffer2[i]["f2"].write((int64_t) 1);
-        dynamicBuffer2.setNumberOfTuples(i + 1);
-    }
-
-    auto executablePipeline = provider->create(pipeline);
-
-    auto pipelineContext = MockedPipelineExecutionContext();
-    executablePipeline->setup(pipelineContext);
-    executablePipeline->execute(buffer, pipelineContext, *wc);
-    executablePipeline->stop(pipelineContext);
-
-    std::shared_ptr<ExecutablePipelineStage> executablePipelineStage = std::move(executablePipeline);
-    auto nautilusExecutablePipelineStage = std::dynamic_pointer_cast<NautilusExecutablePipelineStage>(executablePipelineStage);
-
-    std::cout << "Number of input tuples: " << nautilusExecutablePipelineStage->getNumberOfInputTuples() << std::endl;
-    std::cout << "Number of emitted tuples: " << pipelineContext.getNumberOfEmittedTuples() << std::endl;
-    std::cout << "Runtime per buffer: " << nautilusExecutablePipelineStage->getRuntimePerBuffer()  << " microseconds" << std::endl;
-
-    ASSERT_EQ(pipelineContext.buffers.size(), 1);
-    auto resultBuffer = pipelineContext.buffers[0];
-    ASSERT_EQ(resultBuffer.getNumberOfTuples(), pipelineContext.getNumberOfEmittedTuples());
-
-    auto resultDynamicBuffer = Runtime::MemoryLayouts::DynamicTupleBuffer(memoryLayout, resultBuffer);
-    for (uint64_t i = 0; i < 10; i++) {
-        ASSERT_EQ(resultDynamicBuffer[i]["f1"].read<int64_t>(), 5);
-        ASSERT_EQ(resultDynamicBuffer[i]["f2"].read<int64_t>(), 1);
-    }
-
-    // apply pipeline on buffer2
-    auto executablePipeline2 = provider->create(pipeline);
-
-    auto pipelineContext2 = MockedPipelineExecutionContext();
-    executablePipeline2->setup(pipelineContext2);
-    executablePipeline2->execute(buffer2,pipelineContext2,*wc);
-    executablePipeline2->stop(pipelineContext2);
-
-    std::shared_ptr<ExecutablePipelineStage> executablePipelineStage2 = std::move(executablePipeline2);
-    auto nautilusExecutablePipelineStage2 = std::dynamic_pointer_cast<NautilusExecutablePipelineStage>(executablePipelineStage2);
-
-    std::cout << "Number of input tuples: " << nautilusExecutablePipelineStage2->getNumberOfInputTuples() << std::endl;
-    std::cout << "Number of emitted tuples: " << pipelineContext2.getNumberOfEmittedTuples() << std::endl;
-    std::cout << "Runtime per buffer: " << nautilusExecutablePipelineStage2->getRuntimePerBuffer()  << " microseconds" << std::endl;
-
-    ASSERT_EQ(pipelineContext2.buffers.size(),1);
-    auto resultBuffer2 = pipelineContext2.buffers[0];
-    ASSERT_EQ(resultBuffer.getNumberOfTuples(), pipelineContext.getNumberOfEmittedTuples());
-
-    auto resultDynamicBuffer2 = Runtime::MemoryLayouts::DynamicTupleBuffer(memoryLayout,resultBuffer2);
-    for(uint64_t i = 0; i < 100; i++){
-        ASSERT_EQ(resultDynamicBuffer2[i]["f1"].read<int64_t>(), 5);
-        ASSERT_EQ(resultDynamicBuffer2[i]["f2"].read<int64_t>(), 1);
-    }
-}
-
-/**
- * @brief test multiple selectivities with multiple buffers
- */
-TEST_P(SelectivityRuntimeTest, selectivityBuffersTest) {
-    auto schema = Schema::create(Schema::MemoryLayoutType::ROW_LAYOUT);
-    schema->addField("f1", BasicType::INT64);
-    schema->addField("f2", BasicType::INT64);
-    auto memoryLayout = Runtime::MemoryLayouts::RowLayout::create(schema, bm->getBufferSize());
-
-    // generate values in random order
-    std::random_device rd;
-    std::mt19937 rng(rd());
-    std::uniform_int_distribution<int64_t> dist(0, 20);
-
-    std::vector<TupleBuffer> bufferVector;
-
-    for (int i = 0; i < 4; ++i){
-        auto buffer = bm->getBufferBlocking();
-        bufferVector.push_back(buffer);
-        auto dynamicBuffer = Runtime::MemoryLayouts::DynamicTupleBuffer(memoryLayout, buffer);
-        for (uint64_t j = 0; j < 500; j++) {
-            int64_t randomNumber = dist(rng);
-            dynamicBuffer[j]["f1"].write(randomNumber);
-            dynamicBuffer[j]["f2"].write((int64_t) 1);
-            dynamicBuffer.setNumberOfTuples(j + 1);
-        }
-    }
-
-    for (int j = 1; j < 21; ++j) {
-
-        std::cout << "Test Pipeline with selectivity of " << ((double)j / 20) << "%." << std::endl;
-
-        auto scanMemoryProviderPtr = std::make_unique<MemoryProvider::RowMemoryProvider>(memoryLayout);
-        auto scanOperator = std::make_shared<Operators::Scan>(std::move(scanMemoryProviderPtr));
-
-        auto constantExpression = std::make_shared<Expressions::ConstantIntegerExpression>(j);
-        auto readF1 = std::make_shared<Expressions::ReadFieldExpression>("f1");
-        auto lessThanExpression = std::make_shared<Expressions::LessThanExpression>(readF1, constantExpression);
-        auto selectionOperator = std::make_shared<Operators::Selection>(lessThanExpression);
-        scanOperator->setChild(selectionOperator);
-
-        auto emitMemoryProviderPtr = std::make_unique<MemoryProvider::RowMemoryProvider>(memoryLayout);
-        auto emitOperator = std::make_shared<Operators::Emit>(std::move(emitMemoryProviderPtr));
-        selectionOperator->setChild(emitOperator);
-
-        auto pipeline = std::make_shared<PhysicalOperatorPipeline>();
-        pipeline->setRootOperator(scanOperator);
-
-        auto executablePipeline = provider->create(pipeline);
-
-        std::shared_ptr<ExecutablePipelineStage> executablePipelineStage = std::move(executablePipeline);
-        auto nautilusExecutablePipelineStage = std::dynamic_pointer_cast<NautilusExecutablePipelineStage>(executablePipelineStage);
-
-        uint64_t inputTuples = 0;
-        uint64_t emittedTuples = 0;
-        uint64_t runtime = 0;
-
-        auto pipelineContext = MockedPipelineExecutionContext();
-        executablePipelineStage->setup(pipelineContext);
-        for (TupleBuffer buffer : bufferVector) {
-            executablePipelineStage->execute(buffer, pipelineContext, *wc);
-
-            inputTuples += nautilusExecutablePipelineStage->getNumberOfInputTuples();
-            emittedTuples += pipelineContext.getNumberOfEmittedTuples();
-            runtime += nautilusExecutablePipelineStage->getRuntimePerBuffer();
-
-            std::cout << "\t Number of input tuples: " << nautilusExecutablePipelineStage->getNumberOfInputTuples() << std::endl;
-            std::cout << "\t Number of emitted tuples: " << pipelineContext.getNumberOfEmittedTuples() << std::endl;
-            std::cout << "\t Runtime per buffer: " << nautilusExecutablePipelineStage->getRuntimePerBuffer()  << " microseconds" << std::endl;
-        }
-        executablePipelineStage->stop(pipelineContext);
-
-        std::cout << "Pipeline Selectivity: " << (double) emittedTuples/inputTuples << " %" << std::endl;
-        std::cout << "Runtime of Pipeline: " << runtime  << " microseconds" << std::endl;
-
-        auto numberOfResultBuffers = (uint64_t) pipelineContext.buffers.size();
-        ASSERT_EQ(numberOfResultBuffers, 4);
-
-        auto resultBuffer = pipelineContext.buffers[0];
-        auto resultDynamicBuffer = Runtime::MemoryLayouts::DynamicTupleBuffer(memoryLayout, resultBuffer);
-        for (uint64_t l = 0; l < resultBuffer.getNumberOfTuples(); ++l) {
-            ASSERT_LT(resultDynamicBuffer[l]["f1"].read<int64_t>(), j);
-            ASSERT_EQ(resultDynamicBuffer[l]["f2"].read<int64_t>(), 1);
-        }
-
-        std::cout << "--------------" << std::endl;
-    }
-}
-
-}// namespace NES::Runtime::Execution
+/*
+Licensed under the Apache License, Version 2.0 (the "License");
+you may not use this file except in compliance with the License.
+You may obtain a copy of the License at
+
+    https://www.apache.org/licenses/LICENSE-2.0
+
+Unless required by applicable law or agreed to in writing, software
+distributed under the License is distributed on an "AS IS" BASIS,
+WITHOUT WARRANTIES OR CONDITIONS OF ANY KIND, either express or implied.
+See the License for the specific language governing permissions and
+limitations under the License.
+*/
+#include <Execution/StatisticsCollector/ChangeDetectors/Adwin.hpp>
+#include <API/Schema.hpp>
+#include <Execution/Expressions/ConstantIntegerExpression.hpp>
+#include <Execution/Expressions/LogicalExpressions/EqualsExpression.hpp>
+#include <Execution/Expressions/LogicalExpressions/GreaterThanExpression.hpp>
+#include <Execution/Expressions/LogicalExpressions/LessThanExpression.hpp>
+#include <Execution/Expressions/ReadFieldExpression.hpp>
+#include <Execution/MemoryProvider/RowMemoryProvider.hpp>
+#include <Execution/Operators/Emit.hpp>
+#include <Execution/Operators/Relational/Selection.hpp>
+#include <Execution/Operators/Scan.hpp>
+#include <Execution/Pipelines/CompilationPipelineProvider.hpp>
+#include <Execution/Pipelines/NautilusExecutablePipelineStage.hpp>
+#include <Execution/Pipelines/PhysicalOperatorPipeline.hpp>
+#include <Execution/RecordBuffer.hpp>
+#include <Runtime/BufferManager.hpp>
+#include <Runtime/MemoryLayout/DynamicTupleBuffer.hpp>
+#include <TestUtils/AbstractPipelineExecutionTest.hpp>
+#include <Util/Logger/Logger.hpp>
+#include <gtest/gtest.h>
+#include <memory>
+#include <random>
+
+namespace NES::Runtime::Execution {
+
+class SelectivityRuntimeTest : public testing::Test, public AbstractPipelineExecutionTest {
+  public:
+    ExecutablePipelineProvider* provider;
+    std::shared_ptr<Runtime::BufferManager> bm;
+    std::shared_ptr<WorkerContext> wc;
+
+    /* Will be called before any test in this class are executed. */
+    static void SetUpTestCase() {
+        NES::Logger::setupLogging("SelectivityRuntimeTest.log", NES::LogLevel::LOG_DEBUG);
+        std::cout << "Setup SelectivityRuntimeTest test class." << std::endl;
+    }
+
+    /* Will be called before a test is executed. */
+    void SetUp() override {
+        std::cout << "Setup SelectivityRuntimeTest test case." << std::endl;
+        provider = ExecutablePipelineProviderRegistry::getPlugin(this->GetParam()).get();
+        bm = std::make_shared<Runtime::BufferManager>();
+        wc = std::make_shared<WorkerContext>(0, bm, 100);
+    }
+
+    /* Will be called before a test is executed. */
+    void TearDown() override { std::cout << "Tear down SelectivityRuntimeTest test case." << std::endl; }
+
+    /* Will be called after all tests in this class are finished. */
+    static void TearDownTestCase() { std::cout << "Tear down SelectivityRuntimeTest test class." << std::endl; }
+};
+
+/**
+ * @brief 2 pipelines with different selectivity
+ */
+TEST_P(SelectivityRuntimeTest, selectivityTest) {
+    auto schema = Schema::create(Schema::MemoryLayoutType::ROW_LAYOUT);
+    schema->addField("f1", BasicType::INT64);
+    schema->addField("f2", BasicType::INT64);
+    auto memoryLayout = Runtime::MemoryLayouts::RowLayout::create(schema, bm->getBufferSize());
+
+    // create first pipeline with selectivity of 10 %
+    auto scanMemoryProviderPtr = std::make_unique<MemoryProvider::RowMemoryProvider>(memoryLayout);
+    auto scanOperator = std::make_shared<Operators::Scan>(std::move(scanMemoryProviderPtr));
+
+    auto constantInt = std::make_shared<Expressions::ConstantIntegerExpression>(5);
+    auto readF1 = std::make_shared<Expressions::ReadFieldExpression>("f1");
+    auto equalsExpression = std::make_shared<Expressions::EqualsExpression>(constantInt, readF1);
+    auto selectionOperator = std::make_shared<Operators::Selection>(equalsExpression);
+    scanOperator->setChild(selectionOperator);
+
+    auto emitMemoryProviderPtr = std::make_unique<MemoryProvider::RowMemoryProvider>(memoryLayout);
+    auto emitOperator = std::make_shared<Operators::Emit>(std::move(emitMemoryProviderPtr));
+    selectionOperator->setChild(emitOperator);
+
+    auto pipeline = std::make_shared<PhysicalOperatorPipeline>();
+    pipeline->setRootOperator(scanOperator);
+
+    // create second pipeline with selectivity of 80 %
+    auto scanMemoryProviderPtr2 = std::make_unique<MemoryProvider::RowMemoryProvider>(memoryLayout);
+    auto scanOperator2 = std::make_shared<Operators::Scan>(std::move(scanMemoryProviderPtr2));
+
+    auto constantInt2 = std::make_shared<Expressions::ConstantIntegerExpression>(1);
+    auto greaterThanExpression = std::make_shared<Expressions::GreaterThanExpression>(readF1,constantInt2);
+    auto selectionOperator2 = std::make_shared<Operators::Selection>(greaterThanExpression);
+    scanOperator2->setChild(selectionOperator2);
+
+    auto emitMemoryProviderPtr2=std::make_unique<MemoryProvider::RowMemoryProvider>(memoryLayout);
+    auto emitOperator2=std::make_shared<Operators::Emit>(std::move(emitMemoryProviderPtr2));
+    selectionOperator2->setChild(emitOperator2);
+
+    auto pipeline2=std::make_shared<PhysicalOperatorPipeline>();
+    pipeline2->setRootOperator(scanOperator2);
+
+    // generate values in random order
+    std::random_device rd;
+    std::mt19937 rng(rd());
+    std::uniform_int_distribution<int64_t> dist(0, 10);
+
+    auto buffer = bm->getBufferBlocking();
+    auto dynamicBuffer = Runtime::MemoryLayouts::DynamicTupleBuffer(memoryLayout, buffer);
+    for (uint64_t i = 0; i < 500; i++) {
+        int64_t randomNumber = dist(rng);
+        dynamicBuffer[i]["f1"].write(randomNumber);
+        dynamicBuffer[i]["f2"].write((int64_t) 1);
+        dynamicBuffer.setNumberOfTuples(i + 1);
+    }
+
+    auto executablePipeline = provider->create(pipeline);
+
+    auto pipelineContext = MockedPipelineExecutionContext();
+    executablePipeline->setup(pipelineContext);
+    executablePipeline->execute(buffer, pipelineContext, *wc);
+    executablePipeline->stop(pipelineContext);
+
+    std::shared_ptr<ExecutablePipelineStage> executablePipelineStage = std::move(executablePipeline);
+    auto nautilusExecutablePipelineStage = std::dynamic_pointer_cast<NautilusExecutablePipelineStage>(executablePipelineStage);
+
+    std::cout << "Number of input tuples: " << nautilusExecutablePipelineStage->getNumberOfInputTuples() << std::endl;
+    std::cout << "Number of output tuples: " << nautilusExecutablePipelineStage->getNumberOfOutputTuples() << std::endl;
+    std::cout << "Runtime per buffer: " << nautilusExecutablePipelineStage->getRuntimePerBuffer()  << " microseconds" << std::endl;
+
+    ASSERT_EQ(pipelineContext.buffers.size(), 1);
+    auto resultBuffer = pipelineContext.buffers[0];
+    ASSERT_EQ(resultBuffer.getNumberOfTuples(), pipelineContext.getNumberOfEmittedTuples());
+
+    auto resultDynamicBuffer = Runtime::MemoryLayouts::DynamicTupleBuffer(memoryLayout, resultBuffer);
+    for (uint64_t i = 0; i < resultBuffer.getNumberOfTuples(); i++) {
+        ASSERT_EQ(resultDynamicBuffer[i]["f1"].read<int64_t>(), 5);
+        ASSERT_EQ(resultDynamicBuffer[i]["f2"].read<int64_t>(), 1);
+    }
+
+    // apply pipeline2
+    auto executablePipeline2 = provider->create(pipeline2);
+
+    auto pipelineContext2 = MockedPipelineExecutionContext();
+    executablePipeline2->setup(pipelineContext2);
+    executablePipeline2->execute(buffer,pipelineContext2,*wc);
+    executablePipeline2->stop(pipelineContext2);
+
+    std::shared_ptr<ExecutablePipelineStage> executablePipelineStage2 = std::move(executablePipeline2);
+    auto nautilusExecutablePipelineStage2 = std::dynamic_pointer_cast<NautilusExecutablePipelineStage>(executablePipelineStage2);
+
+    std::cout << "Number of input tuples: " << nautilusExecutablePipelineStage2->getNumberOfInputTuples() << std::endl;
+    std::cout << "Number of emitted tuples: " << pipelineContext2.getNumberOfEmittedTuples() << std::endl;
+    std::cout << "Runtime per buffer: " << nautilusExecutablePipelineStage2->getRuntimePerBuffer()  << " microseconds" << std::endl;
+
+    ASSERT_EQ(pipelineContext2.buffers.size(),1);
+    auto resultBuffer2 = pipelineContext2.buffers[0];
+    ASSERT_EQ(resultBuffer2.getNumberOfTuples(), pipelineContext2.getNumberOfEmittedTuples());
+
+    auto resultDynamicBuffer2 = Runtime::MemoryLayouts::DynamicTupleBuffer(memoryLayout,resultBuffer2);
+    for(uint64_t i = 0; i < resultBuffer2.getNumberOfTuples(); i++){
+        ASSERT_GT(resultDynamicBuffer2[i]["f1"].read<int64_t>(),1);
+    }
+}
+
+INSTANTIATE_TEST_CASE_P(testIfCompilation,
+                        SelectivityRuntimeTest,
+                        ::testing::Values("PipelineInterpreter", "PipelineCompiler"),
+                        [](const testing::TestParamInfo<SelectivityRuntimeTest::ParamType>& info) {
+                            return info.param;
+                        });
+
+/**
+ * @brief 2 pipelines with different runtimes
+ */
+TEST_P(SelectivityRuntimeTest, runtimesTest) {
+    auto schema = Schema::create(Schema::MemoryLayoutType::ROW_LAYOUT);
+    schema->addField("f1", BasicType::INT64);
+    schema->addField("f2", BasicType::INT64);
+    auto memoryLayout = Runtime::MemoryLayouts::RowLayout::create(schema, bm->getBufferSize());
+
+    // create first pipeline with selectivity of 10 %
+    auto scanMemoryProviderPtr = std::make_unique<MemoryProvider::RowMemoryProvider>(memoryLayout);
+    auto scanOperator = std::make_shared<Operators::Scan>(std::move(scanMemoryProviderPtr));
+
+    auto constantInt = std::make_shared<Expressions::ConstantIntegerExpression>(5);
+    auto readF1 = std::make_shared<Expressions::ReadFieldExpression>("f1");
+    auto equalsExpression = std::make_shared<Expressions::EqualsExpression>(constantInt, readF1);
+    auto selectionOperator = std::make_shared<Operators::Selection>(equalsExpression);
+    scanOperator->setChild(selectionOperator);
+
+    auto emitMemoryProviderPtr = std::make_unique<MemoryProvider::RowMemoryProvider>(memoryLayout);
+    auto emitOperator = std::make_shared<Operators::Emit>(std::move(emitMemoryProviderPtr));
+    selectionOperator->setChild(emitOperator);
+
+    auto pipeline = std::make_shared<PhysicalOperatorPipeline>();
+    pipeline->setRootOperator(scanOperator);
+
+    // create second pipeline selectivity of 50 %
+    auto scanMemoryProviderPtr2 = std::make_unique<MemoryProvider::RowMemoryProvider>(memoryLayout);
+    auto scanOperator2 = std::make_shared<Operators::Scan>(std::move(scanMemoryProviderPtr2));
+
+    auto readField1 = std::make_shared<Expressions::ReadFieldExpression>("f1");
+    auto constInt1 = std::make_shared<Expressions::ConstantIntegerExpression>(2);
+    auto greaterThanExpression = std::make_shared<Expressions::GreaterThanExpression>(readField1,constInt1);
+    auto selectionOperator2_1 = std::make_shared<Operators::Selection>(greaterThanExpression);
+    scanOperator2->setChild(selectionOperator2_1);
+
+    auto constInt2 = std::make_shared<Expressions::ConstantIntegerExpression>(8);
+    auto lessThanExpression = std::make_shared<Expressions::LessThanExpression>(readField1,constInt2);
+    auto selectionOperator2_2 = std::make_shared<Operators::Selection>(lessThanExpression);
+    selectionOperator2_1->setChild(selectionOperator2_2);
+
+    auto emitMemoryProviderPtr2=std::make_unique<MemoryProvider::RowMemoryProvider>(memoryLayout);
+    auto emitOperator2=std::make_shared<Operators::Emit>(std::move(emitMemoryProviderPtr2));
+    selectionOperator2_2->setChild(emitOperator2);
+
+    auto pipeline2=std::make_shared<PhysicalOperatorPipeline>();
+    pipeline2->setRootOperator(scanOperator2);
+
+    // generate values in random order
+    std::random_device rd;
+    std::mt19937 rng(rd());
+    std::uniform_int_distribution<int64_t> dist(0, 10);
+
+    auto buffer = bm->getBufferBlocking();
+    auto dynamicBuffer = Runtime::MemoryLayouts::DynamicTupleBuffer(memoryLayout, buffer);
+    for (uint64_t i = 0; i < 500; i++) {
+        int64_t randomNumber = dist(rng);
+        dynamicBuffer[i]["f1"].write(randomNumber);
+        dynamicBuffer[i]["f2"].write((int64_t) 1);
+        dynamicBuffer.setNumberOfTuples(i + 1);
+    }
+
+    auto executablePipeline = provider->create(pipeline);
+
+    auto pipelineContext = MockedPipelineExecutionContext();
+    executablePipeline->setup(pipelineContext);
+    executablePipeline->execute(buffer, pipelineContext, *wc);
+    executablePipeline->stop(pipelineContext);
+
+    std::shared_ptr<ExecutablePipelineStage> executablePipelineStage = std::move(executablePipeline);
+    auto nautilusExecutablePipelineStage = std::dynamic_pointer_cast<NautilusExecutablePipelineStage>(executablePipelineStage);
+
+    std::cout << "Number of input tuples: " << nautilusExecutablePipelineStage->getNumberOfInputTuples() << std::endl;
+    std::cout << "Number of emitted tuples: " << pipelineContext.getNumberOfEmittedTuples() << std::endl;
+    std::cout << "Runtime per buffer: " << nautilusExecutablePipelineStage->getRuntimePerBuffer()  << " microseconds" << std::endl;
+
+    ASSERT_EQ(pipelineContext.buffers.size(), 1);
+    auto resultBuffer = pipelineContext.buffers[0];
+    ASSERT_EQ(resultBuffer.getNumberOfTuples(), pipelineContext.getNumberOfEmittedTuples());
+
+    auto resultDynamicBuffer = Runtime::MemoryLayouts::DynamicTupleBuffer(memoryLayout, resultBuffer);
+    for (uint64_t i = 0; i < 10; i++) {
+        ASSERT_EQ(resultDynamicBuffer[i]["f1"].read<int64_t>(), 5);
+        ASSERT_EQ(resultDynamicBuffer[i]["f2"].read<int64_t>(), 1);
+    }
+
+    // apply pipeline2
+    auto executablePipeline2 = provider->create(pipeline2);
+
+    auto pipelineContext2 = MockedPipelineExecutionContext();
+    executablePipeline2->setup(pipelineContext2);
+    executablePipeline2->execute(buffer,pipelineContext2,*wc);
+    executablePipeline2->stop(pipelineContext2);
+
+    std::shared_ptr<ExecutablePipelineStage> executablePipelineStage2 = std::move(executablePipeline2);
+    auto nautilusExecutablePipelineStage2 = std::dynamic_pointer_cast<NautilusExecutablePipelineStage>(executablePipelineStage2);
+
+    std::cout << "Number of input tuples: " << nautilusExecutablePipelineStage2->getNumberOfInputTuples() << std::endl;
+    std::cout << "Number of emitted tuples: " << pipelineContext2.getNumberOfEmittedTuples() << std::endl;
+    std::cout << "Runtime per buffer: " << nautilusExecutablePipelineStage2->getRuntimePerBuffer()  << " microseconds" << std::endl;
+
+    ASSERT_EQ(pipelineContext2.buffers.size(),1);
+    auto resultBuffer2 = pipelineContext2.buffers[0];
+    ASSERT_EQ(resultBuffer.getNumberOfTuples(), pipelineContext.getNumberOfEmittedTuples());
+
+    auto resultDynamicBuffer2 = Runtime::MemoryLayouts::DynamicTupleBuffer(memoryLayout,resultBuffer2);
+    for(uint64_t i = 0; i < 10; i++){
+        ASSERT_GT(resultDynamicBuffer[i]["f1"].read<int64_t>(), 2);
+        ASSERT_LT(resultDynamicBuffer[i]["f1"].read<int64_t>(), 8);
+        ASSERT_EQ(resultDynamicBuffer[i]["f2"].read<int64_t>(), 1);
+    }
+}
+
+/**
+ * @brief 2 buffers with different runtimes
+ */
+TEST_P(SelectivityRuntimeTest, runtimeBufferTest) {
+    auto schema = Schema::create(Schema::MemoryLayoutType::ROW_LAYOUT);
+    schema->addField("f1", BasicType::INT64);
+    schema->addField("f2", BasicType::INT64);
+    auto memoryLayout = Runtime::MemoryLayouts::RowLayout::create(schema, bm->getBufferSize());
+
+    auto scanMemoryProviderPtr = std::make_unique<MemoryProvider::RowMemoryProvider>(memoryLayout);
+    auto scanOperator = std::make_shared<Operators::Scan>(std::move(scanMemoryProviderPtr));
+
+    auto readF1 = std::make_shared<Expressions::ConstantIntegerExpression>(5);
+    auto readF2 = std::make_shared<Expressions::ReadFieldExpression>("f1");
+    auto equalsExpression = std::make_shared<Expressions::EqualsExpression>(readF1, readF2);
+    auto selectionOperator = std::make_shared<Operators::Selection>(equalsExpression);
+    scanOperator->setChild(selectionOperator);
+
+    auto emitMemoryProviderPtr = std::make_unique<MemoryProvider::RowMemoryProvider>(memoryLayout);
+    auto emitOperator = std::make_shared<Operators::Emit>(std::move(emitMemoryProviderPtr));
+    selectionOperator->setChild(emitOperator);
+
+    auto pipeline = std::make_shared<PhysicalOperatorPipeline>();
+    pipeline->setRootOperator(scanOperator);
+
+    // generate values in random order
+    std::random_device rd;
+    std::mt19937 rng(rd());
+    std::uniform_int_distribution<int64_t> dist(0, 10);
+
+    auto buffer = bm->getBufferBlocking();
+    auto dynamicBuffer = Runtime::MemoryLayouts::DynamicTupleBuffer(memoryLayout, buffer);
+    for (uint64_t i = 0; i < 500; i++) {
+        int64_t randomNumber = dist(rng);
+        dynamicBuffer[i]["f1"].write(randomNumber);
+        dynamicBuffer[i]["f2"].write((int64_t) 1);
+        dynamicBuffer.setNumberOfTuples(i + 1);
+    }
+
+    auto buffer2 = bm->getBufferBlocking();
+    auto dynamicBuffer2 = Runtime::MemoryLayouts::DynamicTupleBuffer(memoryLayout, buffer2);
+    for (uint64_t i = 0; i < 500; i++) {
+        dynamicBuffer2[i]["f1"].write((int64_t) 5);
+        dynamicBuffer2[i]["f2"].write((int64_t) 1);
+        dynamicBuffer2.setNumberOfTuples(i + 1);
+    }
+
+    auto executablePipeline = provider->create(pipeline);
+
+    auto pipelineContext = MockedPipelineExecutionContext();
+    executablePipeline->setup(pipelineContext);
+    executablePipeline->execute(buffer, pipelineContext, *wc);
+    executablePipeline->stop(pipelineContext);
+
+    std::shared_ptr<ExecutablePipelineStage> executablePipelineStage = std::move(executablePipeline);
+    auto nautilusExecutablePipelineStage = std::dynamic_pointer_cast<NautilusExecutablePipelineStage>(executablePipelineStage);
+
+    std::cout << "Number of input tuples: " << nautilusExecutablePipelineStage->getNumberOfInputTuples() << std::endl;
+    std::cout << "Number of emitted tuples: " << pipelineContext.getNumberOfEmittedTuples() << std::endl;
+    std::cout << "Runtime per buffer: " << nautilusExecutablePipelineStage->getRuntimePerBuffer()  << " microseconds" << std::endl;
+
+    ASSERT_EQ(pipelineContext.buffers.size(), 1);
+    auto resultBuffer = pipelineContext.buffers[0];
+    ASSERT_EQ(resultBuffer.getNumberOfTuples(), pipelineContext.getNumberOfEmittedTuples());
+
+    auto resultDynamicBuffer = Runtime::MemoryLayouts::DynamicTupleBuffer(memoryLayout, resultBuffer);
+    for (uint64_t i = 0; i < 10; i++) {
+        ASSERT_EQ(resultDynamicBuffer[i]["f1"].read<int64_t>(), 5);
+        ASSERT_EQ(resultDynamicBuffer[i]["f2"].read<int64_t>(), 1);
+    }
+
+    // apply pipeline on buffer2
+    auto executablePipeline2 = provider->create(pipeline);
+
+    auto pipelineContext2 = MockedPipelineExecutionContext();
+    executablePipeline2->setup(pipelineContext2);
+    executablePipeline2->execute(buffer2,pipelineContext2,*wc);
+    executablePipeline2->stop(pipelineContext2);
+
+    std::shared_ptr<ExecutablePipelineStage> executablePipelineStage2 = std::move(executablePipeline2);
+    auto nautilusExecutablePipelineStage2 = std::dynamic_pointer_cast<NautilusExecutablePipelineStage>(executablePipelineStage2);
+
+    std::cout << "Number of input tuples: " << nautilusExecutablePipelineStage2->getNumberOfInputTuples() << std::endl;
+    std::cout << "Number of emitted tuples: " << pipelineContext2.getNumberOfEmittedTuples() << std::endl;
+    std::cout << "Runtime per buffer: " << nautilusExecutablePipelineStage2->getRuntimePerBuffer()  << " microseconds" << std::endl;
+
+    ASSERT_EQ(pipelineContext2.buffers.size(),1);
+    auto resultBuffer2 = pipelineContext2.buffers[0];
+    ASSERT_EQ(resultBuffer.getNumberOfTuples(), pipelineContext.getNumberOfEmittedTuples());
+
+    auto resultDynamicBuffer2 = Runtime::MemoryLayouts::DynamicTupleBuffer(memoryLayout,resultBuffer2);
+    for(uint64_t i = 0; i < 100; i++){
+        ASSERT_EQ(resultDynamicBuffer2[i]["f1"].read<int64_t>(), 5);
+        ASSERT_EQ(resultDynamicBuffer2[i]["f2"].read<int64_t>(), 1);
+    }
+}
+
+/**
+ * @brief test multiple selectivities with multiple buffers
+ */
+TEST_P(SelectivityRuntimeTest, selectivityBuffersTest) {
+    auto schema = Schema::create(Schema::MemoryLayoutType::ROW_LAYOUT);
+    schema->addField("f1", BasicType::INT64);
+    schema->addField("f2", BasicType::INT64);
+    auto memoryLayout = Runtime::MemoryLayouts::RowLayout::create(schema, bm->getBufferSize());
+
+    // generate values in random order
+    std::random_device rd;
+    std::mt19937 rng(rd());
+    std::uniform_int_distribution<int64_t> dist(0, 20);
+
+    std::vector<TupleBuffer> bufferVector;
+
+    for (int i = 0; i < 4; ++i){
+        auto buffer = bm->getBufferBlocking();
+        bufferVector.push_back(buffer);
+        auto dynamicBuffer = Runtime::MemoryLayouts::DynamicTupleBuffer(memoryLayout, buffer);
+        for (uint64_t j = 0; j < 500; j++) {
+            int64_t randomNumber = dist(rng);
+            dynamicBuffer[j]["f1"].write(randomNumber);
+            dynamicBuffer[j]["f2"].write((int64_t) 1);
+            dynamicBuffer.setNumberOfTuples(j + 1);
+        }
+    }
+
+    for (int j = 1; j < 21; ++j) {
+
+        std::cout << "Test Pipeline with selectivity of " << ((double)j / 20) << "%." << std::endl;
+
+        auto scanMemoryProviderPtr = std::make_unique<MemoryProvider::RowMemoryProvider>(memoryLayout);
+        auto scanOperator = std::make_shared<Operators::Scan>(std::move(scanMemoryProviderPtr));
+
+        auto constantExpression = std::make_shared<Expressions::ConstantIntegerExpression>(j);
+        auto readF1 = std::make_shared<Expressions::ReadFieldExpression>("f1");
+        auto lessThanExpression = std::make_shared<Expressions::LessThanExpression>(readF1, constantExpression);
+        auto selectionOperator = std::make_shared<Operators::Selection>(lessThanExpression);
+        scanOperator->setChild(selectionOperator);
+
+        auto emitMemoryProviderPtr = std::make_unique<MemoryProvider::RowMemoryProvider>(memoryLayout);
+        auto emitOperator = std::make_shared<Operators::Emit>(std::move(emitMemoryProviderPtr));
+        selectionOperator->setChild(emitOperator);
+
+        auto pipeline = std::make_shared<PhysicalOperatorPipeline>();
+        pipeline->setRootOperator(scanOperator);
+
+        auto executablePipeline = provider->create(pipeline);
+
+        std::shared_ptr<ExecutablePipelineStage> executablePipelineStage = std::move(executablePipeline);
+        auto nautilusExecutablePipelineStage = std::dynamic_pointer_cast<NautilusExecutablePipelineStage>(executablePipelineStage);
+
+        uint64_t inputTuples = 0;
+        uint64_t emittedTuples = 0;
+        uint64_t runtime = 0;
+
+        auto pipelineContext = MockedPipelineExecutionContext();
+        executablePipelineStage->setup(pipelineContext);
+        for (TupleBuffer buffer : bufferVector) {
+            executablePipelineStage->execute(buffer, pipelineContext, *wc);
+
+            inputTuples += nautilusExecutablePipelineStage->getNumberOfInputTuples();
+            emittedTuples += pipelineContext.getNumberOfEmittedTuples();
+            runtime += nautilusExecutablePipelineStage->getRuntimePerBuffer();
+
+            std::cout << "\t Number of input tuples: " << nautilusExecutablePipelineStage->getNumberOfInputTuples() << std::endl;
+            std::cout << "\t Number of emitted tuples: " << pipelineContext.getNumberOfEmittedTuples() << std::endl;
+            std::cout << "\t Runtime per buffer: " << nautilusExecutablePipelineStage->getRuntimePerBuffer()  << " microseconds" << std::endl;
+        }
+        executablePipelineStage->stop(pipelineContext);
+
+        std::cout << "Pipeline Selectivity: " << (double) emittedTuples/inputTuples << " %" << std::endl;
+        std::cout << "Runtime of Pipeline: " << runtime  << " microseconds" << std::endl;
+
+        auto numberOfResultBuffers = (uint64_t) pipelineContext.buffers.size();
+        ASSERT_EQ(numberOfResultBuffers, 4);
+
+        auto resultBuffer = pipelineContext.buffers[0];
+        auto resultDynamicBuffer = Runtime::MemoryLayouts::DynamicTupleBuffer(memoryLayout, resultBuffer);
+        for (uint64_t l = 0; l < resultBuffer.getNumberOfTuples(); ++l) {
+            ASSERT_LT(resultDynamicBuffer[l]["f1"].read<int64_t>(), j);
+            ASSERT_EQ(resultDynamicBuffer[l]["f2"].read<int64_t>(), 1);
+        }
+
+        std::cout << "--------------" << std::endl;
+    }
+}
+
+}// namespace NES::Runtime::Execution