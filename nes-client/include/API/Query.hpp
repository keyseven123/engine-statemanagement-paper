--- conflicted
+++ resolved
@@ -326,12 +326,7 @@
      */
     Query& map(const std::shared_ptr<NodeFunctionFieldAssignment>& mapFunction);
 
-<<<<<<< HEAD
-    Query& inferModel(std::string const& model,
-        std::vector<std::shared_ptr<NodeFunction>> const& inputFields);
-=======
     Query& inferModel(const std::string& model, const std::vector<std::shared_ptr<NodeFunction>>& inputFields);
->>>>>>> 36a0cb4c
 
     /// Add a sink operator to the query plan that contains a SinkName. In a later step, we look up all sinks that registered using that SinkName
     /// and replace the operator containing only the sink name with operators containing the concrete descriptor of the sink.
