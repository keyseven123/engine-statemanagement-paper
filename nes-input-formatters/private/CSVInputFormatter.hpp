--- conflicted
+++ resolved
@@ -34,7 +34,7 @@
 /// Implementation detail of CSVInputFormatter
 class ProgressTracker;
 
-class CSVInputFormatter final : public InputFormatter
+class CSVInputFormatter : public InputFormatter
 {
 public:
     using CastFunctionSignature = std::function<void(
@@ -53,18 +53,12 @@
 
     void parseTupleBufferRaw(
         const Memory::TupleBuffer& tbRaw,
-<<<<<<< HEAD
-        Memory::AbstractBufferProvider& bufferProvider,
-        size_t numBytesInTBRaw,
-        const std::function<void(Memory::TupleBuffer& buffer)>& emitFunction) override;
-=======
         Runtime::Execution::PipelineExecutionContext& pipelineExecutionContext,
         size_t numBytesInRawTB,
         SequenceShredder& sequenceShredder) override;
 
     void
     flushFinalTuple(NES::Runtime::Execution::PipelineExecutionContext& pipelineExecutionContext, SequenceShredder& sequenceShredder) override;
->>>>>>> 0a92d7e7
 
     [[nodiscard]] std::ostream& toString(std::ostream& str) const override;
 
