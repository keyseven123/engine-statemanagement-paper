#include <NodeEngine/NodeProperties.hpp>
#include <stdio.h>
#include <stdlib.h>
#include <unistd.h>
namespace iotdb{

void NodeProperties::readCpuStats() {
  this->_cpus.clear();

  std::ifstream fileStat("/proc/stat");
  std::string line;
  std::string token;

  while (std::getline(fileStat, line)) {
    // line starts with "cpu"
    if (! line.compare(0, 3, "cpu")) {
      std::istringstream ss(line);
      std::vector<std::string> tokens{
        std::istream_iterator<std::string>{ss},
          std::istream_iterator<std::string>{}
      };

      // check columns
      int number_of_lines = 11;
      if (tokens.size() != number_of_lines) {
        std::cerr << "ERROR: /proc/stat incorrect" << std::endl;
      }
      JSON cpu;

      char name[8];
      int len = tokens[0].copy(name, tokens[0].size());
      name[len] = '\0';

      cpu["name"] = name;
      cpu["user"] = std::stoul(tokens[1]);
      cpu["nice"] = std::stoul(tokens[2]);
      cpu["system"] = std::stoul(tokens[3]);
      cpu["idle"] = std::stoul(tokens[4]);
      cpu["iowait"] = std::stoul(tokens[5]);
      cpu["irq"] = std::stoul(tokens[6]);
      cpu["softirq"] = std::stoul(tokens[7]);
      cpu["steal"] = std::stoul(tokens[8]);
      cpu["guest"] = std::stoul(tokens[9]);
      cpu["guest_nice"] = std::stoul(tokens[10]);

      this->_cpus.push_back(cpu);
    }
  }
  this->nbrProcessors = this->_cpus.size() - 1;
  this->_metrics["cpus"] = this->_cpus;
}

std::string NodeProperties::getCpuStats()
{
    return _cpus.dump();
}
std::string NodeProperties::getNetworkStats()
{
    return _nets.dump();
}
std::string NodeProperties::getMemStats()
{
    return _mem.dump();
}

std::string NodeProperties::getDiskStats()
{
    return _disk.dump();
}

std::string NodeProperties::getMetric()
{
    return _metrics.dump();
}

void NodeProperties::setClientName(std::string pClientName)
{
    clientName = pClientName;
};

void NodeProperties::setClientPort(std::string pClientPort)
{
    clientPort = pClientPort;
};

std::string NodeProperties::getClientName()
{
    std::string host = _nets[0]["hostname"].dump();
    host.erase(0,1);
    host.erase(host.length()-1,1);
    return host;
}

std::string NodeProperties::getClientPort()
{
    std::string port = _nets[0]["port"].dump();
    port.erase(0,1);
    port.erase(port.length()-1,1);
    return port;
}

#if defined(__linux__)

void NodeProperties::readNetworkStats() {
  this->_nets.clear();
  char hostnameChar[1024];
  gethostname(hostnameChar, 1024);
  std::string s1 = hostnameChar;
  JSON hname;

  hname["hostname"] = clientName;
  hname["port"] = clientPort;
  this->_nets.push_back(hname);

  struct ifaddrs* ifa;

  int family, s;
  char host[NI_MAXHOST];
  struct ifaddrs *ifaddr;
  if (getifaddrs(&ifaddr) == -1) {
    std::cerr << "ERROR: getifaddrs failed" << std::endl;
    return ;
  }

  struct ifreq ifr;
  int fd = socket(AF_INET, SOCK_DGRAM, 0);
  std::map<std::string, int> keeper;

  int n = 0;
  for (ifa = ifaddr; ifa != NULL; ifa = ifa->ifa_next) {
    if (ifa->ifa_addr == NULL)
      continue;

    strncpy(ifr.ifr_name , ifa->ifa_name , IFNAMSIZ-1);
    ioctl(fd, SIOCGIFFLAGS, &ifr);

    if ( ! (ifr.ifr_flags & IFF_UP) ||
        (ifr.ifr_flags & IFF_LOOPBACK))
      continue;

    family = ifa->ifa_addr->sa_family;

    JSON net;
    auto found = keeper.find(ifa->ifa_name);
    if (found != keeper.cend()) {
      net = this->_nets.at(found->second);
    } else {
      keeper[ifa->ifa_name] = n;
      n++;
    }

    if (family == AF_INET) {
      s = getnameinfo(ifa->ifa_addr,
                      sizeof(struct sockaddr_in),
                      host, NI_MAXHOST,
                      NULL, 0, NI_NUMERICHOST);
      if (s != 0) {
        std::cerr << "ERROR: getnameinfo failed" << std::endl;
        continue;
      }
      net[ifa->ifa_name]["host"] = host;
    } else if (family == AF_INET6) {
      s = getnameinfo(ifa->ifa_addr,
                      sizeof(struct sockaddr_in6),
                      host, NI_MAXHOST,
                      NULL, 0, NI_NUMERICHOST);
      if (s != 0) {
        std::cerr << "ERROR: getnameinfo failed" << std::endl;
        continue;
      }
      net[ifa->ifa_name]["host6"] = host;

    } else if (family == AF_PACKET && ifa->ifa_data != NULL) {
      struct rtnl_link_stats *stats = (struct rtnl_link_stats *)(ifa->ifa_data);
      net[ifa->ifa_name]["tx_packets"] = stats->tx_packets;
      net[ifa->ifa_name]["tx_bytes"] = stats->tx_bytes;
      net[ifa->ifa_name]["tx_dropped"] = stats->tx_dropped;
      net[ifa->ifa_name]["rx_packets"] = stats->rx_packets;
      net[ifa->ifa_name]["rx_bytes"] = stats->rx_bytes;
      net[ifa->ifa_name]["rx_dropped"] = stats->rx_dropped;
    }
    if (found != keeper.cend()) {
      this->_nets[found->second] = net;
    } else {
      this->_nets.push_back(net);
    }
  }

  this->_metrics["nets"] = this->_nets;
}

#elif defined(__APPLE__) || defined(__MACH__)
    void NodeProperties::readNetworkStats() {

    }
#else
#error "Unsupported platform"
#endif
void NodeProperties::print()
{
    std::cout << "cpu stats=" << std::endl;
    std::cout << getCpuStats() << std::endl;

    std::cout << "network stats=" << std::endl;
    std::cout << getNetworkStats() << std::endl;

    std::cout << "memory stats=" << std::endl;
    std::cout << getMemStats() << std::endl;

    std::cout << "filesystem stats=" << std::endl;
    std::cout << getDiskStats() << std::endl;
}
<<<<<<< HEAD

=======
#if defined(__linux__)
>>>>>>> 6c432380
void NodeProperties::readMemStats() {
  this->_mem.clear();

  struct sysinfo* sinfo = (struct sysinfo *)malloc(sizeof(struct sysinfo));

  int ret = sysinfo(sinfo);
  if (ret == EFAULT)
    perror("ERROR: read filesystem ");

  this->_mem["totalram"] = sinfo->totalram;
  this->_mem["totalswap"] = sinfo->totalswap;
  this->_mem["freeram"] = sinfo->freeram;
  this->_mem["sharedram"] = sinfo->sharedram;
  this->_mem["bufferram"] = sinfo->bufferram;
  this->_mem["freeswap"] = sinfo->freeswap;
  this->_mem["totalhigh"] = sinfo->totalhigh;
  this->_mem["freehigh"] = sinfo->freehigh;
  this->_mem["procs"] = sinfo->procs;
  this->_mem["mem_unit"] = sinfo->mem_unit;
  this->_mem["loads_1min"] = sinfo->loads[0];
  this->_mem["loads_5min"] = sinfo->loads[1];
  this->_mem["loads_15min"] = sinfo->loads[2];

  this->_metrics["mem"] = this->_mem;
}
#else
    void NodeProperties::readMemStats() {

<<<<<<< HEAD
void NodeProperties::readDiskStats() {
=======
    }
#endif
void NodeProperties::readFsStats() {
>>>>>>> 6c432380
  // this->_cpus = JSON({});
  this->_disk.clear();
  struct statvfs *svfs = (struct statvfs *)malloc(sizeof(struct statvfs));

  int ret = statvfs("/", svfs);
  if (ret == EFAULT)
    perror("ERROR: read filesystem ");

  this->_disk["f_bsize"] = svfs->f_bsize;
  this->_disk["f_frsize"] = svfs->f_frsize;
  this->_disk["f_blocks"] = svfs->f_blocks;
  this->_disk["f_bfree"] = svfs->f_bfree;
  this->_disk["f_bavail"] = svfs->f_bavail;

  this->_metrics["fs"] = this->_disk;
}

std::string NodeProperties::dump(int setw) {
  return _metrics.dump(setw);
}

void NodeProperties::set(const char* metricsBuffer) {
  this->_metrics = JSON::parse(metricsBuffer);

  _mem = this->_metrics["mem"];
  _disk = this->_metrics["fs"];
  _cpus = this->_metrics["cpus"];
  _nets = this->_metrics["nets"];
}

JSON NodeProperties::load() {
  return this->_metrics;
}
}<|MERGE_RESOLUTION|>--- conflicted
+++ resolved
@@ -5,6 +5,7 @@
 namespace iotdb{
 
 void NodeProperties::readCpuStats() {
+
   this->_cpus.clear();
 
   std::ifstream fileStat("/proc/stat");
@@ -21,8 +22,7 @@
       };
 
       // check columns
-      int number_of_lines = 11;
-      if (tokens.size() != number_of_lines) {
+      if (tokens.size() != PROC_STAT_CPU_COLUMNS) {
         std::cerr << "ERROR: /proc/stat incorrect" << std::endl;
       }
       JSON cpu;
@@ -99,7 +99,6 @@
     return port;
 }
 
-#if defined(__linux__)
 
 void NodeProperties::readNetworkStats() {
   this->_nets.clear();
@@ -184,18 +183,12 @@
     } else {
       this->_nets.push_back(net);
     }
+
   }
 
   this->_metrics["nets"] = this->_nets;
 }
 
-#elif defined(__APPLE__) || defined(__MACH__)
-    void NodeProperties::readNetworkStats() {
-
-    }
-#else
-#error "Unsupported platform"
-#endif
 void NodeProperties::print()
 {
     std::cout << "cpu stats=" << std::endl;
@@ -210,11 +203,7 @@
     std::cout << "filesystem stats=" << std::endl;
     std::cout << getDiskStats() << std::endl;
 }
-<<<<<<< HEAD
-
-=======
-#if defined(__linux__)
->>>>>>> 6c432380
+
 void NodeProperties::readMemStats() {
   this->_mem.clear();
 
@@ -240,16 +229,8 @@
 
   this->_metrics["mem"] = this->_mem;
 }
-#else
-    void NodeProperties::readMemStats() {
-
-<<<<<<< HEAD
+
 void NodeProperties::readDiskStats() {
-=======
-    }
-#endif
-void NodeProperties::readFsStats() {
->>>>>>> 6c432380
   // this->_cpus = JSON({});
   this->_disk.clear();
   struct statvfs *svfs = (struct statvfs *)malloc(sizeof(struct statvfs));
