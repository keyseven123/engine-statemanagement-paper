--- conflicted
+++ resolved
@@ -1,4 +1,4 @@
-#include <SourceSink/ZmqSink.hpp>
+#include "../../include/SourceSink/ZmqSink.hpp"
 
 #include <cassert>
 #include <cstdint>
@@ -11,11 +11,8 @@
 #include <NodeEngine/Dispatcher.hpp>
 #include <Util/Logger.hpp>
 
-<<<<<<< HEAD
-=======
 #include <Util/Logger.hpp>
 
->>>>>>> c930a6a4
 #include <boost/archive/text_iarchive.hpp>
 #include <boost/archive/text_oarchive.hpp>
 
@@ -59,7 +56,7 @@
 }
 
 bool ZmqSink::writeData(const TupleBufferPtr input_buffer) {
-  connected = connect();
+  bool connected = connect();
   if (!connected) {
     NES_DEBUG(
         "ZMQSINK  " << this << ": cannot write buffer " << input_buffer << " because queue is not connected")
