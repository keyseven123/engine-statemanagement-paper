#include <Services/CoordinatorService.hpp>
#include <Actors/ExecutableTransferObject.hpp>
#include <boost/uuid/uuid.hpp>
#include <boost/uuid/uuid_generators.hpp>
#include <boost/uuid/uuid_io.hpp>

using namespace iotdb;
using namespace std;

FogTopologyEntryPtr CoordinatorService::register_sensor(const string& ip, uint16_t publish_port,
                                                        uint16_t receive_port, int cpu, const string& sensor_type) {
    FogTopologyManager& topologyManager = this->topologyManagerPtr->getInstance();
    FogTopologySensorNodePtr sensorNode = topologyManager.createFogSensorNode(ip, CPUCapacity::Value(cpu));
    sensorNode->setSensorType(sensor_type);
    sensorNode->setPublishPort(publish_port);
    sensorNode->setReceivePort(receive_port);
    const FogTopologyEntryPtr& kRootNode = FogTopologyManager::getInstance().getRootNode();
    topologyManager.createFogTopologyLink(sensorNode, kRootNode);
    return sensorNode;
}

string CoordinatorService::register_query(const string& queryString, const string& strategy) {

    IOTDB_INFO("CoordinatorService: Registering query " << queryString << " with strategy " << strategy);
    try {
        InputQueryPtr inputQueryPtr = queryService.getInputQueryFromQueryString(queryString);
        Schema schema = inputQueryPtr->source_stream->getSchema();

<<<<<<< HEAD
    InputQueryPtr inputQueryPtr;
    Schema schema;
    //FIXME: This if condition is only for running a hard coded query in distributed setup
    // get rid of the code once we support running arbitrary queries.
    if (queryString == "example") {
      schema = Schema::create()
          .addField("id", BasicType::UINT32)
          .addField("value", BasicType::UINT64);
      Stream stream = Stream("default", schema);
=======
        const FogExecutionPlan& kExecutionPlan = optimizerService.getExecutionPlan(inputQueryPtr, strategy);
>>>>>>> 8d658065

        std::string queryId = boost::uuids::to_string(boost::uuids::random_generator()());
        tuple<Schema, FogExecutionPlan> t = std::make_tuple(schema, kExecutionPlan);
        this->registeredQueries.insert({queryId, t});
        return queryId;
    }
    catch (...) {
        IOTDB_FATAL_ERROR(
            "Unable to process input request with: queryString: " << queryString << "\n strategy: " << strategy);
        return nullptr;
    }
}

bool CoordinatorService::deregister_query(const string& queryId) {
    bool out = false;
    if (this->registeredQueries.find(queryId) == this->registeredQueries.end() &&
        this->runningQueries.find(queryId) == this->runningQueries.end()) {
        IOTDB_INFO(
            "CoordinatorService: No deletion required! Query has neither been registered or deployed->" << queryId);
    } else if (this->registeredQueries.find(queryId) != this->registeredQueries.end()) {
        // Query is registered, but not running -> just remove from registered queries
        get<1>(this->registeredQueries.at(queryId)).freeResources();
        this->registeredQueries.erase(queryId);
        IOTDB_INFO("CoordinatorService: Query was registered and has been successfully removed -> " << queryId);
    } else {
        IOTDB_INFO("CoordinatorService: De-registering running query..");
        //Query is running -> stop query locally if it is running and free resources
        get<1>(this->runningQueries.at(queryId)).freeResources();
        this->runningQueries.erase(queryId);
        IOTDB_INFO("CoordinatorService:  successfully removed query " << queryId);
        out = true;
    }
    return out;
}

unordered_map<FogTopologyEntryPtr,
              ExecutableTransferObject> CoordinatorService::make_deployment(const string& queryId) {
    unordered_map<FogTopologyEntryPtr, ExecutableTransferObject> output;
    if (this->registeredQueries.find(queryId) != this->registeredQueries.end() &&
        this->runningQueries.find(queryId) == this->runningQueries.end()) {
        IOTDB_INFO("CoordinatorService: Deploying query " << queryId);
        // get the schema and FogExecutionPlan stored during query registration
        Schema schema = get<0>(this->registeredQueries.at(queryId));
        FogExecutionPlan execPlan = get<1>(this->registeredQueries.at(queryId));

        //iterate through all vertices in the topology
        for (const ExecutionVertex& v : execPlan.getExecutionGraph()->getAllVertex()) {
            OperatorPtr operators = v.ptr->getRootOperator();
            if (operators) {
                // if node contains operators to be deployed -> serialize and send them to the according node
                vector<DataSourcePtr> sources = getSources(queryId, v);
                vector<DataSinkPtr> destinations = getSinks(queryId, v);
                FogTopologyEntryPtr fogNode = v.ptr->getFogNode();
                ExecutableTransferObject
                    eto = ExecutableTransferObject(queryId, schema, sources, destinations, operators);
                output.insert({fogNode, eto});
            }
        }
        // move registered query to running query
        tuple<Schema, FogExecutionPlan> t = std::make_tuple(schema, execPlan);
        this->runningQueries.insert({queryId, t});
        this->registeredQueries.erase(queryId);
    } else if (this->runningQueries.find(queryId) != this->runningQueries.end()) {
        IOTDB_WARNING("CoordinatorService: Query is already running -> " << queryId);
    } else {
        IOTDB_WARNING("CoordinatorService: Query is not registered -> " << queryId);
    }
    return output;
}

vector<DataSourcePtr> CoordinatorService::getSources(const string& queryId, const ExecutionVertex& v) {
    vector<DataSourcePtr> out = vector<DataSourcePtr>();
    Schema schema = get<0>(this->registeredQueries.at(queryId));
    FogExecutionPlan execPlan = get<1>(this->registeredQueries.at(queryId));

    DataSourcePtr source = findDataSourcePointer(v.ptr->getRootOperator());

    //FIXME: what about user defined a ZMQ sink?
    if (source->getType() == ZMQ_SOURCE) {
        //FIXME: Maybe a better way to do it? perhaps type cast to ZMQSource type and just update the port number
        // create local zmq source
        const FogTopologyEntryPtr& kRootNode = FogTopologyManager::getInstance().getRootNode();
        source = createZmqSource(schema, kRootNode->getIp(), assign_port(queryId));
    }
    out.emplace_back(source);
    return out;
}

vector<DataSinkPtr> CoordinatorService::getSinks(const string& queryId, const ExecutionVertex& v) {

    vector<DataSinkPtr> out = vector<DataSinkPtr>();
    Schema schema = get<0>(this->registeredQueries.at(queryId));
    FogExecutionPlan execPlan = get<1>(this->registeredQueries.at(queryId));
    DataSinkPtr sink = findDataSinkPointer(v.ptr->getRootOperator());

    //FIXME: what about user defined a ZMQ sink?
    if (sink->getType() == ZMQ_SINK) {
        //FIXME: Maybe a better way to do it? perhaps type cast to ZMQSink type and just update the port number
        //create local zmq sink
        const FogTopologyEntryPtr& kRootNode = FogTopologyManager::getInstance().getRootNode();
        sink = createZmqSink(schema, kRootNode->getIp(), assign_port(queryId));
    }
    out.emplace_back(sink);
    return out;
}

DataSinkPtr CoordinatorService::findDataSinkPointer(OperatorPtr operatorPtr) {

    if (operatorPtr->parent == nullptr && operatorPtr->getOperatorType() == SINK_OP) {
        SinkOperator* sinkOperator = dynamic_cast<SinkOperator*>(operatorPtr.get());
        return sinkOperator->getDataSinkPtr();
    } else if (operatorPtr->parent != nullptr) {
        return findDataSinkPointer(operatorPtr->parent);
    } else {
        IOTDB_WARNING("Found query graph without a SINK.");
        return nullptr;
    }
}

DataSourcePtr CoordinatorService::findDataSourcePointer(OperatorPtr operatorPtr) {
    vector<OperatorPtr>& children = operatorPtr->childs;
    if (children.empty() && operatorPtr->getOperatorType() == SOURCE_OP) {
        SourceOperator* sourceOperator = dynamic_cast<SourceOperator*>(operatorPtr.get());
        return sourceOperator->getDataSourcePtr();
    } else if (!children.empty()) {
        //FIXME: What if there are more than one source?

        for (OperatorPtr child : children) {
            return findDataSourcePointer(operatorPtr->parent);
        }
    }
    IOTDB_WARNING("Found query graph without a SOURCE.");
    return nullptr;
}

int CoordinatorService::assign_port(const string& queryId) {
    if (this->queryToPort.find(queryId) != this->queryToPort.end()) {
        return this->queryToPort.at(queryId);
    } else {
        // increase max port in map by 1
        const FogTopologyEntryPtr& kRootNode = FogTopologyManager::getInstance().getRootNode();
        uint16_t kFreeZmqPort = kRootNode->getNextFreeReceivePort();
        this->queryToPort.insert({queryId, kFreeZmqPort});
        return kFreeZmqPort;
    }
}

bool CoordinatorService::deregister_sensor(const FogTopologyEntryPtr& entry) {
    return this->topologyManagerPtr->getInstance().removeFogNode(entry);
}
string CoordinatorService::getTopologyPlanString() {
    return this->topologyManagerPtr->getInstance().getTopologyPlanString();
}

FogExecutionPlan* CoordinatorService::getRegisteredQuery(string queryId) {
    if (this->registeredQueries.find(queryId) != this->registeredQueries.end()) {
        return &(get<1>(this->registeredQueries.at(queryId)));
    }
    return nullptr;
}

bool CoordinatorService::clearQueryCatalogs() {
    try {
        registeredQueries.clear();
        runningQueries.clear();
    } catch (...) {
        return false;
    }
    return true;
}

const unordered_map<string, tuple<Schema, FogExecutionPlan>>& CoordinatorService::getRegisteredQueries() const {
    return registeredQueries;
}

const unordered_map<string, tuple<Schema, FogExecutionPlan>>& CoordinatorService::getRunningQueries() const {
    return runningQueries;
}<|MERGE_RESOLUTION|>--- conflicted
+++ resolved
@@ -26,19 +26,7 @@
         InputQueryPtr inputQueryPtr = queryService.getInputQueryFromQueryString(queryString);
         Schema schema = inputQueryPtr->source_stream->getSchema();
 
-<<<<<<< HEAD
-    InputQueryPtr inputQueryPtr;
-    Schema schema;
-    //FIXME: This if condition is only for running a hard coded query in distributed setup
-    // get rid of the code once we support running arbitrary queries.
-    if (queryString == "example") {
-      schema = Schema::create()
-          .addField("id", BasicType::UINT32)
-          .addField("value", BasicType::UINT64);
-      Stream stream = Stream("default", schema);
-=======
         const FogExecutionPlan& kExecutionPlan = optimizerService.getExecutionPlan(inputQueryPtr, strategy);
->>>>>>> 8d658065
 
         std::string queryId = boost::uuids::to_string(boost::uuids::random_generator()());
         tuple<Schema, FogExecutionPlan> t = std::make_tuple(schema, kExecutionPlan);
