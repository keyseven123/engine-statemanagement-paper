--- conflicted
+++ resolved
@@ -1,33 +1,27 @@
 #include <boost/serialization/export.hpp>
 #include <boost/archive/text_iarchive.hpp>
 #include <boost/archive/text_oarchive.hpp>
+
 #include <Runtime/YSBWindow.hpp>
 #include <Runtime/Window.hpp>
-<<<<<<< HEAD
 
-namespace iotdb {
-const WindowPtr createTestWindow(size_t pWindowSizeInSec, size_t pCampaignCnt) {
+BOOST_CLASS_EXPORT_IMPLEMENT(iotdb::Window)
 
-  WindowPtr win(new YSBWindow(pWindowSizeInSec, pCampaignCnt));
-=======
-BOOST_CLASS_EXPORT_IMPLEMENT(iotdb::Window)
 namespace iotdb{
 
 
-const WindowPtr createTestWindow(size_t campainCnt) {
+    const WindowPtr createTestWindow(size_t pCampaignCnt) {
+        WindowPtr win(new YSBWindow(pCampaignCnt));
+        return win;
+    }
 
-	  WindowPtr win(new YSBWindow(campainCnt));
->>>>>>> 528d4a3a
+    const WindowPtr createTestWindow(size_t pWindowSizeInSec, size_t pCampaignCnt) {
+        WindowPtr win(new YSBWindow(pWindowSizeInSec, pCampaignCnt));
+        return win;
+    }
 
-  return win;
-}
+    Window::~Window(){
+        IOTDB_DEBUG("WINDOW: calling destructor")
+    };
 
-Window::~Window(){IOTDB_DEBUG("WINDOW: calling destructor")};
-
-YSBWindow::~YSBWindow() { IOTDB_DEBUG("YSB Window: calling destructor") }
-
-<<<<<<< HEAD
-} // namespace iotdb
-=======
-}
->>>>>>> 528d4a3a
+}