--- conflicted
+++ resolved
@@ -1,13 +1,3 @@
-<<<<<<< HEAD
-//
-// blocking_tcp_echo_client.cpp
-// ~~~~~~~~~~~~~~~~~~~~~~~~~~~~
-//
-// Copyright (c) 2003-2011 Christopher M. Kohlhoff (chris at kohlhoff dot com)
-//
-// Distributed under the Boost Software License, Version 1.0. (See accompanying
-// file LICENSE_1_0.txt or copy at http://www.boost.org/LICENSE_1_0.txt)
-//
 
 #include <cstdlib>
 #include <cstring>
@@ -25,9 +15,9 @@
 const size_t clientPort = 6666;
 enum { max_length = 1024*10 };
 enum NODE_COMMANDS {
-	START_QUERY = 1,
-	STOP_QUERY = 2,
-	DEPLOY_QEP = 3 };
+    START_QUERY = 1,
+    STOP_QUERY = 2,
+    DEPLOY_QEP = 3 };
 
 boost::asio::io_service io_service;
 typedef boost::shared_ptr<tcp::socket> socket_ptr;
@@ -57,60 +47,60 @@
 
 bool registerNodeInFog(string host, string port)
 {
-	IOTDB_DEBUG("IOTNODE: register with server " << host << ":" << port)
-	tcp::resolver resolver(io_service);
-	tcp::resolver::query query(tcp::v4(), host, port);
-	tcp::resolver::iterator iterator = resolver.resolve(query);
-	tcp::socket s(io_service);
-	s.connect(*iterator);
-	IOTDB_DEBUG("connected to " << host << ":" << port << " successfully")
-
-	NodeEnginePtr node = std::make_shared<NodeEngine>();
-	JSON props = node->getNodeProperties();
-
-	boost::asio::write(s, boost::asio::buffer(props.dump(), props.dump().size()));
+    IOTDB_DEBUG("IOTNODE: register with server " << host << ":" << port)
+    tcp::resolver resolver(io_service);
+    tcp::resolver::query query(tcp::v4(), host, port);
+    tcp::resolver::iterator iterator = resolver.resolve(query);
+    tcp::socket s(io_service);
+    s.connect(*iterator);
+    IOTDB_DEBUG("connected to " << host << ":" << port << " successfully")
+
+    NodeEnginePtr node = std::make_shared<NodeEngine>();
+    JSON props = node->getNodeProperties();
+
+    boost::asio::write(s, boost::asio::buffer(props.dump(), props.dump().size()));
 //
-	char reply[14];
-	boost::asio::read(s, boost::asio::buffer(reply, max_length));
-	IOTDB_DEBUG("IOTNODE: Server replyied " << reply)
-	if(strcmp(reply, "REG_COMPLETED") == 0)
-	{
-		IOTDB_DEBUG("IOTNODE: registration successful" << reply)
-		return true;
-	}
-	else
-	{
-		IOTDB_DEBUG("IOTNODE: registration unsuccessful" << reply)
-		return false;
-	}
+    char reply[14];
+    boost::asio::read(s, boost::asio::buffer(reply, max_length));
+    IOTDB_DEBUG("IOTNODE: Server replyied " << reply)
+    if(strcmp(reply, "REG_COMPLETED") == 0)
+    {
+        IOTDB_DEBUG("IOTNODE: registration successful" << reply)
+        return true;
+    }
+    else
+    {
+        IOTDB_DEBUG("IOTNODE: registration unsuccessful" << reply)
+        return false;
+    }
 }
 
 void commandProcess(socket_ptr sock)
 {
-	IOTDB_DEBUG("IOTNODE: process incomming command")
-	char data[max_length];
-	boost::system::error_code error;
-	size_t length = sock->read_some(boost::asio::buffer(data), error);
-	assert(length < max_length);
-	IOTDB_DEBUG("IOTNODE: received command=" << data)
-	if (error)
-		throw boost::system::system_error(error);
+    IOTDB_DEBUG("IOTNODE: process incomming command")
+    char data[max_length];
+    boost::system::error_code error;
+    size_t length = sock->read_some(boost::asio::buffer(data), error);
+    assert(length < max_length);
+    IOTDB_DEBUG("IOTNODE: received command=" << data)
+    if (error)
+        throw boost::system::system_error(error);
 
     char cmd = data[0];
 
-	//first char identifies cmd
-	if(cmd == '1')
-	{
-	    IOTDB_DEBUG("IOTNODE: received start query command")
-	    start();
-	}
-	else if(cmd == '2')
-	{
+    //first char identifies cmd
+    if(cmd == '1')
+    {
+        IOTDB_DEBUG("IOTNODE: received start query command")
+        start();
+    }
+    else if(cmd == '2')
+    {
         IOTDB_DEBUG("IOTNODE: received stop query command")
         stop();
-	}
-	else if(cmd == '3')
-	{
+    }
+    else if(cmd == '3')
+    {
         IOTDB_DEBUG("IOTNODE: received deploy query command")
         std::string qepFile = &data[1];
         IOTDB_DEBUG("qepFile=" << qepFile)
@@ -123,155 +113,49 @@
         qeps.push_back(qPtr);
         IOTDB_DEBUG("received QEP after deserialization:")
         q->print();
-	}
-	else
-	{
-		std::cerr << "COMMAND NOT FOUND" << std::endl;
-	}
+    }
+    else
+    {
+        std::cerr << "COMMAND NOT FOUND" << std::endl;
+    }
 }
 
 void listen(boost::asio::io_service& io_service, short port){
-	IOTDB_DEBUG("IOTNODE: start listener for incoming commands")
-	tcp::acceptor a(io_service, tcp::endpoint(tcp::v4(), port));
-	  for (;;)
-	  {
-	    socket_ptr sock(new tcp::socket(io_service));
-	    a.accept(*sock);
-	    boost::thread t(boost::bind(commandProcess, sock));
-	  }
+    IOTDB_DEBUG("IOTNODE: start listener for incoming commands")
+    tcp::acceptor a(io_service, tcp::endpoint(tcp::v4(), port));
+      for (;;)
+      {
+        socket_ptr sock(new tcp::socket(io_service));
+        a.accept(*sock);
+        boost::thread t(boost::bind(commandProcess, sock));
+      }
 }
 
 void setupLogging()
 {
-	 // create PatternLayout
-	log4cxx::LayoutPtr layoutPtr(new log4cxx::PatternLayout("%d{MMM dd yyyy HH:mm:ss} %c:%L [%-5t] [%p] : %m%n"));
-
-	// create FileAppender
-	LOG4CXX_DECODE_CHAR(fileName, "node.log");
-	log4cxx::FileAppenderPtr file(new log4cxx::FileAppender(layoutPtr, fileName));
-
-	// create ConsoleAppender
-	log4cxx::ConsoleAppenderPtr console(new log4cxx::ConsoleAppender(layoutPtr));
-
-	// set log level
-	//logger->setLevel(log4cxx::Level::getTrace());
-//	logger->setLevel(log4cxx::Level::getDebug());
-	logger->setLevel(log4cxx::Level::getInfo());
-//	logger->setLevel(log4cxx::Level::getWarn());
-	//logger->setLevel(log4cxx::Level::getError());
-//	logger->setLevel(log4cxx::Level::getFatal());
-
-	// add appenders and other will inherit the settings
-	logger->addAppender(file);
-	logger->addAppender(console);
-=======
-#include <CodeGen/HandCodedQueryExecutionPlan.hpp>
-#include <CodeGen/QueryExecutionPlan.hpp>
-#include <Core/DataTypes.hpp>
-#include <Core/TupleBuffer.hpp>
-#include <Runtime/DataSource.hpp>
-#include <Runtime/Dispatcher.hpp>
-#include <Runtime/GeneratorSource.hpp>
-#include <Runtime/ThreadPool.hpp>
-#include <assert.h>
-#include <cstdint>
-#include <iostream>
-#include <string>
-#include <thread>
-
-#include <API/Config.hpp>
-#include <Core/Schema.hpp>
-
-#include "include/API/InputQuery.hpp"
-#include <design.hpp>
-
-using namespace std;
-
-namespace iotdb {
-
-void generate_LLVM_AST();
-
-class Functor {
-  public:
-    Functor() : last_number(0) {}
-    TupleBuffer operator()(uint64_t generated_tuples, uint64_t num_tuples_to_process)
-    {
-        TupleBuffer buf = Dispatcher::instance().getBuffer();
-        assert(buf.buffer != NULL);
-        uint64_t generated_tuples_this_pass = buf.buffer_size / sizeof(uint64_t);
-        std::cout << generated_tuples << ", " << num_tuples_to_process << std::endl;
-        generated_tuples_this_pass = std::min(num_tuples_to_process - generated_tuples, generated_tuples_this_pass);
-
-        uint64_t* tuples = (uint64_t*)buf.buffer;
-        for (uint64_t i = 0; i < generated_tuples_this_pass; i++) {
-            tuples[i] = last_number++;
-        }
-        buf.tuple_size_bytes = sizeof(uint64_t);
-        buf.num_tuples = generated_tuples_this_pass;
-        return buf;
-    }
-
-    uint64_t last_number;
-};
-
-class CompiledYSBTestQueryExecutionPlan : public HandCodedQueryExecutionPlan {
-  public:
-    uint64_t count;
-    uint64_t sum;
-    CompiledYSBTestQueryExecutionPlan() : HandCodedQueryExecutionPlan(), count(0), sum(0)
-    {
-        Schema s = Schema::create().addField(createField("val", UINT64));
-        DataSourcePtr source(new GeneratorSource<Functor>(s, 100));
-        sources.push_back(source);
-    }
-
-    bool firstPipelineStage(const TupleBuffer&) { return false; }
-
-    bool executeStage(uint32_t pipeline_stage_id, const TupleBuffer& buf)
-    {
-        assert(pipeline_stage_id == 1);
-        uint64_t* tuples = static_cast<uint64_t*>(buf.buffer);
-
-        for (uint64_t i = 0; i < buf.num_tuples; ++i) {
-            count++;
-            sum += tuples[i];
-        }
-        std::cout << "Processed Block:" << buf.num_tuples << " count: " << count << "sum: " << sum << std::endl;
-        return true;
-    }
-};
-
-DataSourcePtr createGeneratorDataSource()
-{
-    Schema s = Schema::create().addField(createField("val", UINT64));
-    return std::make_shared<GeneratorSource<Functor>>(s, 100);
-}
-
-void test()
-{
-
-    iotdb::InputQuery::create(iotdb::Config::create(), iotdb::Schema::create().addField(createField("val", UINT64)),
-                              createGeneratorDataSource())
-        .filter(PredicatePtr())
-        .execute();
-
-    QueryExecutionPlanPtr qep(new CompiledYSBTestQueryExecutionPlan());
-
-    Dispatcher::instance().registerQuery(qep);
-
-    ThreadPool thread_pool;
-
-    thread_pool.start();
-
-    std::cout << "Waiting 2 seconds " << std::endl;
-    std::this_thread::sleep_for(std::chrono::seconds(2));
-
-    // Dispatcher::instance().deregisterQuery(qep);
->>>>>>> bcc72629
-}
-} // namespace iotdb
-
-<<<<<<< HEAD
+     // create PatternLayout
+    log4cxx::LayoutPtr layoutPtr(new log4cxx::PatternLayout("%d{MMM dd yyyy HH:mm:ss} %c:%L [%-5t] [%p] : %m%n"));
+
+    // create FileAppender
+    LOG4CXX_DECODE_CHAR(fileName, "node.log");
+    log4cxx::FileAppenderPtr file(new log4cxx::FileAppender(layoutPtr, fileName));
+
+    // create ConsoleAppender
+    log4cxx::ConsoleAppenderPtr console(new log4cxx::ConsoleAppender(layoutPtr));
+
+    // set log level
+    //logger->setLevel(log4cxx::Level::getTrace());
+//  logger->setLevel(log4cxx::Level::getDebug());
+    logger->setLevel(log4cxx::Level::getInfo());
+//  logger->setLevel(log4cxx::Level::getWarn());
+    //logger->setLevel(log4cxx::Level::getError());
+//  logger->setLevel(log4cxx::Level::getFatal());
+
+    // add appenders and other will inherit the settings
+    logger->addAppender(file);
+    logger->addAppender(console);
+}
+
 void initNodeEngine()
 {
     iotdb::Dispatcher::instance();
@@ -319,14 +203,4 @@
     }
 
     return 0;
-=======
-int main(int argc, const char* argv[])
-{
-
-    iotdb::Dispatcher::instance();
-
-    iotdb::test();
-
-    iotdb::test_design();
->>>>>>> bcc72629
 }